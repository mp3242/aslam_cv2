#ifndef FISHEYE_DISTORTION_INL_H_
#define FISHEYE_DISTORTION_INL_H_

#include <cmath>

namespace aslam {

<<<<<<< HEAD
namespace jet_trigonometric {
double tan(double x) {
=======
namespace jet_trig {
inline double tan(double x) {
>>>>>>> 6980b736
  return std::tan(x);
}

inline double atan(double x) {
  return std::atan(x);
}

template <template <typename, int> class JetType, typename T, int N>
inline JetType<T, N> tan(const JetType<T, N>& f) {
  const T tan_a = tan(f.a);
  const T tmp = T(1.0) + tan_a * tan_a;
  return JetType<T, N>(tan_a, tmp * f.v);
}

template <template <typename, int> class JetType, typename T, int N>
inline JetType<T, N> atan(const JetType<T, N>& f) {
  const T tmp = T(1.0) / (T(1.0) + f.a * f.a);
  return JetType<T, N>(atan(f.a), tmp * f.v);
}
} // namespace jet_trigonometric

template <typename ScalarType>
void FisheyeDistortion::distort(
    const Eigen::Matrix<ScalarType, 2, 1>& point,
    const Eigen::Matrix<ScalarType, kNumOfParams, 1>& params,
    Eigen::Matrix<ScalarType, 2, 1>* out_point) const {
  CHECK_NOTNULL(out_point);

  const ScalarType& w = params(0);

  // Evaluate the camera distortion.
  const ScalarType r_u = point.norm();
  ScalarType r_rd;
  if (w * w < 1e-5) {
    // Limit w->0.
    r_rd = static_cast<ScalarType>(1);
  } else {
    const ScalarType mul2tanwby2 =
        static_cast<ScalarType>(2.0 * jet_trigonometric::tan(w / 2.0));
    const ScalarType mul2tanwby2byw = mul2tanwby2 / w;

    if (r_u * r_u < static_cast<ScalarType>(1e-5)) {
      // Limit r_u->0.
      r_rd = mul2tanwby2byw;
    } else {
      r_rd = jet_trigonometric::atan(r_u * mul2tanwby2) /
          (r_u * w);
    }
  }

  *out_point = point;
  *out_point *= r_rd;
}

} // namespace aslam

#endif /* FISHEYE_DISTORTION_INL_H_ */<|MERGE_RESOLUTION|>--- conflicted
+++ resolved
@@ -4,14 +4,9 @@
 #include <cmath>
 
 namespace aslam {
+namespace jet_trigonometric {
 
-<<<<<<< HEAD
-namespace jet_trigonometric {
-double tan(double x) {
-=======
-namespace jet_trig {
 inline double tan(double x) {
->>>>>>> 6980b736
   return std::tan(x);
 }
 
