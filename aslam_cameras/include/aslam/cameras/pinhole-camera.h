--- conflicted
+++ resolved
@@ -1,25 +1,8 @@
-<<<<<<< HEAD
-#ifndef ASLAM_CAMERAS_PINHOLE_PROJECTION_HPP
-#define ASLAM_CAMERAS_PINHOLE_PROJECTION_HPP
-
-//#include "StaticAssert.hpp"
-//#include <boost/serialization/nvp.hpp>
-//#include <sm/PropertyTree.hpp>
-//#include <boost/serialization/split_member.hpp>
-//#include <boost/serialization/version.hpp>
-//#include <sm/boost/serialization.hpp>
-#include <sm/kinematics/Transformation.hpp>
-//#include <aslam/cameras/GridCalibrationTargetObservation.hpp>
-#include <opencv2/calib3d/calib3d.hpp>
-#include <opencv2/core/eigen.hpp>
-//#include <sm/logging.hpp>
-=======
 #ifndef ASLAM_CAMERAS_PINHOLE_CAMERA_H_
 #define ASLAM_CAMERAS_PINHOLE_CAMERA_H_
 #include <aslam/cameras/camera.h>
 #include <aslam/cameras/distortion.h>
 #include <aslam/common/macros.h>
->>>>>>> f238336f
 
 namespace aslam {
 class PinholeCamera : public Camera {
@@ -35,111 +18,6 @@
     DesignVariableDimension = IntrinsicsDimension
   };
 
-<<<<<<< HEAD
-  typedef DISTORTION_T distortion_t;
-  typedef Eigen::Matrix<double, KeypointDimension, 1> keypoint_t;
-  typedef Eigen::Matrix<double, KeypointDimension, IntrinsicsDimension> jacobian_intrinsics_t;
-
-  /// \brief Default constructor
-  PinholeProjection();
-
-  PinholeProjection(double focalLengthU, double focalLengthV,
-                    double imageCenterU, double imageCenterV, int resolutionU,
-                    int resolutionV, distortion_t distortion);
-
-  PinholeProjection(double focalLengthU, double focalLengthV,
-                    double imageCenterU, double imageCenterV, int resolutionU,
-                    int resolutionV);
-
-  //PinholeProjection(const sm::PropertyTree & config);
-
-  /// \brief destructor.
-  virtual ~PinholeProjection();
-
-  template<typename DERIVED_P, typename DERIVED_K>
-  bool euclideanToKeypoint(
-      const Eigen::MatrixBase<DERIVED_P> & p,
-      const Eigen::MatrixBase<DERIVED_K> & outKeypoint) const;
-
-  template<typename DERIVED_P, typename DERIVED_K, typename DERIVED_JP>
-  bool euclideanToKeypoint(const Eigen::MatrixBase<DERIVED_P> & p,
-                           const Eigen::MatrixBase<DERIVED_K> & outKeypoint,
-                           const Eigen::MatrixBase<DERIVED_JP> & outJp) const;
-
-  template<typename DERIVED_P, typename DERIVED_K>
-  bool homogeneousToKeypoint(
-      const Eigen::MatrixBase<DERIVED_P> & p,
-      const Eigen::MatrixBase<DERIVED_K> & outKeypoint) const;
-
-  template<typename DERIVED_P, typename DERIVED_K, typename DERIVED_JP>
-  bool homogeneousToKeypoint(const Eigen::MatrixBase<DERIVED_P> & p,
-                             const Eigen::MatrixBase<DERIVED_K> & outKeypoint,
-                             const Eigen::MatrixBase<DERIVED_JP> & outJp) const;
-
-  template<typename DERIVED_K, typename DERIVED_P>
-  bool keypointToEuclidean(const Eigen::MatrixBase<DERIVED_K> & keypoint,
-                           const Eigen::MatrixBase<DERIVED_P> & outPoint) const;
-
-  template<typename DERIVED_K, typename DERIVED_P, typename DERIVED_JK>
-  bool keypointToEuclidean(const Eigen::MatrixBase<DERIVED_K> & keypoint,
-                           const Eigen::MatrixBase<DERIVED_P> & outPoint,
-                           const Eigen::MatrixBase<DERIVED_JK> & outJk) const;
-
-  template<typename DERIVED_K, typename DERIVED_P>
-  bool keypointToHomogeneous(
-      const Eigen::MatrixBase<DERIVED_K> & keypoint,
-      const Eigen::MatrixBase<DERIVED_P> & outPoint) const;
-
-  template<typename DERIVED_K, typename DERIVED_P, typename DERIVED_JK>
-  bool keypointToHomogeneous(const Eigen::MatrixBase<DERIVED_K> & keypoint,
-                             const Eigen::MatrixBase<DERIVED_P> & outPoint,
-                             const Eigen::MatrixBase<DERIVED_JK> & outJk) const;
-
-  template<typename DERIVED_P, typename DERIVED_JI>
-  void euclideanToKeypointIntrinsicsJacobian(
-      const Eigen::MatrixBase<DERIVED_P> & p,
-      const Eigen::MatrixBase<DERIVED_JI> & outJi) const;
-
-  template<typename DERIVED_P, typename DERIVED_JD>
-  void euclideanToKeypointDistortionJacobian(
-      const Eigen::MatrixBase<DERIVED_P> & p,
-      const Eigen::MatrixBase<DERIVED_JD> & outJd) const;
-
-  template<typename DERIVED_P, typename DERIVED_JI>
-  void homogeneousToKeypointIntrinsicsJacobian(
-      const Eigen::MatrixBase<DERIVED_P> & p,
-      const Eigen::MatrixBase<DERIVED_JI> & outJi) const;
-
-  template<typename DERIVED_P, typename DERIVED_JD>
-  void homogeneousToKeypointDistortionJacobian(
-      const Eigen::MatrixBase<DERIVED_P> & p,
-      const Eigen::MatrixBase<DERIVED_JD> & outJd) const;
-
-  template<typename DERIVED_K>
-  bool isValid(const Eigen::MatrixBase<DERIVED_K> & keypoint) const;
-
-  template<typename DERIVED_P>
-  bool isEuclideanVisible(const Eigen::MatrixBase<DERIVED_P> & p) const;
-
-  template<typename DERIVED_P>
-  bool isHomogeneousVisible(const Eigen::MatrixBase<DERIVED_P> & ph) const;
-
-  // aslam::backend compatibility
-  void update(const double * v);
-  int minimalDimensions() const;
-  void getParameters(Eigen::MatrixXd & P) const;
-  void setParameters(const Eigen::MatrixXd & P);
-  Eigen::Vector2i parameterSize() const;
-
-//  enum {
-//    CLASS_SERIALIZATION_VERSION = 0
-//  };BOOST_SERIALIZATION_SPLIT_MEMBER();
-//
-//  template<class Archive>
-//  void load(Archive & ar, const unsigned int version);
-//  template<class Archive>
-//  void save(Archive & ar, const unsigned int version) const;
-=======
   PinholeCamera();
   PinholeCamera(double focalLengthU, double focalLengthV,
                 double imageCenterU, double imageCenterV, int resolutionU,
@@ -151,8 +29,6 @@
   PinholeCamera(const sm::PropertyTree& config);
 
   virtual ~PinholeCamera();
->>>>>>> f238336f
-
 
   /// Project a point expressed in euclidean coordinates to a 2d image measurement.
   virtual bool euclideanToKeypoint(const Eigen::Vector3d& point,
@@ -313,23 +189,6 @@
 /*
   /// \brief initialize the intrinsics based on a list of views of a gridded calibration target
   /// \return true on success
-<<<<<<< HEAD
-//  bool initializeIntrinsics(const std::vector<GridCalibrationTargetObservation> &observations);
-//
-//  /// \brief compute the reprojection error based on a checkerboard observation.
-//  /// \return the number of corners successfully observed and projected
-//  size_t computeReprojectionError(
-//      const GridCalibrationTargetObservation & obs,
-//      const sm::kinematics::Transformation & T_target_camera,
-//      double & outErr) const;
-//
-//  /// \brief estimate the transformation of the camera with respect to the calibration target
-//  ///        On success out_T_t_c is filled in with the transformation that takes points from
-//  ///        the camera frame to the target frame
-//  /// \return true on success
-//  bool estimateTransformation(const GridCalibrationTargetObservation & obs,
-//                              sm::kinematics::Transformation & out_T_t_c) const;
-=======
   virtual bool initializeIntrinsics(const std::vector<GridCalibrationTargetObservation> &observations);
 
   /// \brief compute the reprojection error based on a checkerboard observation.
@@ -346,7 +205,6 @@
   virtual bool estimateTransformation(const GridCalibrationTargetObservation & obs,
                                       sm::kinematics::Transformation & out_T_t_c) const;
 */
->>>>>>> f238336f
 
  private:
   void updateTemporaries();
@@ -372,13 +230,4 @@
   aslam::Distortion::Ptr _distortion;
 };
 }  // namespace aslam
-<<<<<<< HEAD
-
-//#include "implementation/PinholeProjection.hpp"
-
-//SM_BOOST_CLASS_VERSION_T1 (aslam::cameras::PinholeProjection);
-
-#endif /* ASLAM_CAMERAS_PINHOLE_PROJECTION_HPP */
-=======
-#endif  // ASLAM_CAMERAS_PINHOLE_CAMERA_H_
->>>>>>> f238336f
+#endif  // ASLAM_CAMERAS_PINHOLE_CAMERA_H_