--- conflicted
+++ resolved
@@ -308,46 +308,8 @@
   } else {
     success = euclideanToKeypointDistortionJacobian(p.head<3>(), outJd);
   }
-<<<<<<< HEAD
-
-}
-
-//template<typename DISTORTION_T>
-//template<class Archive>
-//void PinholeProjection<DISTORTION_T>::save(Archive & ar,
-//                                           const unsigned int /* version */) const {
-//  ar << BOOST_SERIALIZATION_NVP(_fu);
-//  ar << BOOST_SERIALIZATION_NVP(_fv);
-//  ar << BOOST_SERIALIZATION_NVP(_cu);
-//  ar << BOOST_SERIALIZATION_NVP(_cv);
-//  ar << BOOST_SERIALIZATION_NVP(_ru);
-//  ar << BOOST_SERIALIZATION_NVP(_rv);
-//  ar << BOOST_SERIALIZATION_NVP(_distortion);
-//
-//}
-//
-//template<typename DISTORTION_T>
-//template<class Archive>
-//void PinholeProjection<DISTORTION_T>::load(Archive & ar,
-//                                           const unsigned int version) {
-//  SM_ASSERT_LE(std::runtime_error, version,
-//               (unsigned int) CLASS_SERIALIZATION_VERSION,
-//               "Unsupported serialization version");
-//
-//  ar >> BOOST_SERIALIZATION_NVP(_fu);
-//  ar >> BOOST_SERIALIZATION_NVP(_fv);
-//  ar >> BOOST_SERIALIZATION_NVP(_cu);
-//  ar >> BOOST_SERIALIZATION_NVP(_cv);
-//  ar >> BOOST_SERIALIZATION_NVP(_ru);
-//  ar >> BOOST_SERIALIZATION_NVP(_rv);
-//  ar >> BOOST_SERIALIZATION_NVP(_distortion);
-//
-//  updateTemporaries();
-//}
-=======
   return success;
 }
->>>>>>> f238336f
 
 // \brief creates a random valid keypoint.
 Eigen::Matrix<double, 2, 1> PinholeCamera::createRandomKeypoint() const {
@@ -491,239 +453,6 @@
 ///
 /// These functions were developed with the help of Lionel Heng and the excellent camodocal
 /// https://github.com/hengli/camodocal
-<<<<<<< HEAD
-//template<typename DISTORTION_T>
-//bool PinholeProjection<DISTORTION_T>::initializeIntrinsics(const std::vector<GridCalibrationTargetObservation> &observations) {
-//  SM_DEFINE_EXCEPTION(Exception, std::runtime_error);
-//  SM_ASSERT_TRUE(Exception, observations.size() != 0, "Need min. one observation");
-//
-//  if(observations.size()>1)
-//    SM_DEBUG_STREAM("pinhole camera model only supports one observation for intrinsics initialization! (using first image)");
-//
-//  GridCalibrationTargetObservation obs = observations[0];
-//
-//  using detailPinhole::square;
-//  using detailPinhole::hypot;
-//  if (!obs.target()) {
-//    SM_ERROR("The GridCalibrationTargetObservation has no target object");
-//    return false;
-//  }
-//
-//  // First, initialize the image center at the center of the image.
-//  _cu = (obs.imCols()-1.0) / 2.0;
-//  _cv = (obs.imRows()-1.0) / 2.0;
-//  _ru = obs.imCols();
-//  _rv = obs.imRows();
-//
-//  _distortion.clear();
-//
-//  // Grab a reference to the target for easy access.
-//  const GridCalibrationTargetBase & target = *obs.target();
-//
-//  /// Initialize some temporaries needed.
-//  double gamma0 = 0.0;
-//  double minReprojErr = std::numeric_limits<double>::max();
-//
-//  // Now we try to find a non-radial line to initialize the focal length
-//  bool success = false;
-//  for (size_t r = 0; r < target.rows(); ++r) {
-//    // Grab all the valid corner points for this checkerboard observation
-//    cv::Mat P(target.cols(), 4, CV_64F);
-//    size_t count = 0;
-//    for (size_t c = 0; c < target.cols(); ++c) {
-//      Eigen::Vector2d imagePoint;
-//      Eigen::Vector3d gridPoint;
-//      if (obs.imageGridPoint(r, c, imagePoint)) {
-//        double u = imagePoint[0] - _cu;
-//        double v = imagePoint[1] - _cv;
-//        P.at<double>(count, 0) = u;
-//        P.at<double>(count, 1) = v;
-//        P.at<double>(count, 2) = 0.5;
-//        P.at<double>(count, 3) = -0.5 * (square(u) + square(v));
-//        ++count;
-//      }
-//    }
-//
-//    const size_t MIN_CORNERS = 3;
-//    // MIN_CORNERS is an arbitrary threshold for the number of corners
-//    if (count > MIN_CORNERS) {
-//      // Resize P to fit with the count of valid points.
-//      cv::Mat C;
-//      cv::SVD::solveZ(P.rowRange(0, count), C);
-//
-//      double t = square(C.at<double>(0)) + square(C.at<double>(1))
-//          + C.at<double>(2) * C.at<double>(3);
-//      if (t < 0) {
-//        SM_DEBUG_STREAM("Skipping a bad SVD solution on row " << r);
-//        continue;
-//      }
-//
-//      // check that line image is not radial
-//      double d = sqrt(1.0 / t);
-//      double nx = C.at<double>(0) * d;
-//      double ny = C.at<double>(1) * d;
-//      if (hypot(nx, ny) > 0.95) {
-//        SM_DEBUG_STREAM("Skipping a radial line on row " << r);
-//        continue;
-//      }
-//
-//      double nz = sqrt(1.0 - square(nx) - square(ny));
-//      double gamma = fabs(C.at<double>(2) * d / nz);
-//
-//      SM_DEBUG_STREAM("Testing a focal length estimate of " << gamma);
-//      _fu = gamma;
-//      _fv = gamma;
-//      updateTemporaries();
-//      sm::kinematics::Transformation T_target_camera;
-//      if (!estimateTransformation(obs, T_target_camera)) {
-//        SM_DEBUG_STREAM(
-//            "Skipping row " << r
-//                << " as the transformation estimation failed.");
-//        continue;
-//      }
-//
-//      double reprojErr = 0.0;
-//      size_t numReprojected = computeReprojectionError(obs, T_target_camera,
-//                                                       reprojErr);
-//
-//      if (numReprojected > MIN_CORNERS) {
-//        double avgReprojErr = reprojErr / numReprojected;
-//
-//        if (avgReprojErr < minReprojErr) {
-//          SM_DEBUG_STREAM(
-//              "Row " << r << " produced the new best estimate: " << avgReprojErr
-//                  << " < " << minReprojErr);
-//          minReprojErr = avgReprojErr;
-//          gamma0 = gamma;
-//          success = true;
-//        }
-//      }
-//
-//    }  // If this observation has enough valid corners
-//    else {
-//      SM_DEBUG_STREAM(
-//          "Skipping row " << r << " because it only had " << count
-//              << " corners. Minimum: " << MIN_CORNERS);
-//    }
-//  }  // For each row in the image.
-//
-//  _fu = gamma0;
-//  _fv = gamma0;
-//  updateTemporaries();
-//  return success;
-//}
-//
-//template<typename DISTORTION_T>
-//size_t PinholeProjection<DISTORTION_T>::computeReprojectionError(
-//    const GridCalibrationTargetObservation & obs,
-//    const sm::kinematics::Transformation & T_target_camera,
-//    double & outErr) const {
-//  outErr = 0.0;
-//  size_t count = 0;
-//  sm::kinematics::Transformation T_camera_target = T_target_camera.inverse();
-//
-//  for (size_t i = 0; i < obs.target()->size(); ++i) {
-//    Eigen::Vector2d y, yhat;
-//    if (obs.imagePoint(i, y)
-//        && euclideanToKeypoint(T_camera_target * obs.target()->point(i),
-//                               yhat)) {
-//      outErr += (y - yhat).norm();
-//      ++count;
-//    }
-//  }
-//
-//  return count;
-//}
-//
-///// \brief estimate the transformation of the camera with respect to the calibration target
-/////        On success out_T_t_c is filled in with the transformation that takes points from
-/////        the camera frame to the target frame
-///// \return true on success
-//template<typename DISTORTION_T>
-//bool PinholeProjection<DISTORTION_T>::estimateTransformation(
-//    const GridCalibrationTargetObservation & obs,
-//    sm::kinematics::Transformation & out_T_t_c) const {
-//
-//  std::vector<cv::Point2f> Ms;
-//  std::vector<cv::Point3f> Ps;
-//
-//  // Get the observed corners in the image and target frame
-//  obs.getCornersImageFrame(Ms);
-//  obs.getCornersTargetFrame(Ps);
-//
-//  // Convert all target corners to a fakey pinhole view.
-//  size_t count = 0;
-//  for (size_t i = 0; i < Ms.size(); ++i) {
-//    Eigen::Vector3d targetPoint(Ps[i].x, Ps[i].y, Ps[i].z);
-//    Eigen::Vector2d imagePoint(Ms[i].x, Ms[i].y);
-//    Eigen::Vector3d backProjection;
-//
-//    if (keypointToEuclidean(imagePoint, backProjection)
-//        && backProjection[2] > 0.0) {
-//      double x = backProjection[0];
-//      double y = backProjection[1];
-//      double z = backProjection[2];
-//      Ps.at(count).x = targetPoint[0];
-//      Ps.at(count).y = targetPoint[1];
-//      Ps.at(count).z = targetPoint[2];
-//
-//      Ms.at(count).x = x / z;
-//      Ms.at(count).y = y / z;
-//      ++count;
-//    } else {
-//      SM_DEBUG_STREAM(
-//          "Skipping point " << i << ", point was observed: " << imagePoint
-//              << ", projection success: "
-//              << keypointToEuclidean(imagePoint, backProjection)
-//              << ", in front of camera: " << (backProjection[2] > 0.0)
-//              << "image point: " << imagePoint.transpose()
-//              << ", backProjection: " << backProjection.transpose()
-//              << ", camera params (fu,fv,cu,cv):" << fu() << ", " << fv()
-//              << ", " << cu() << ", " << cv());
-//    }
-//  }
-//
-//  Ps.resize(count);
-//  Ms.resize(count);
-//
-//  std::vector<double> distCoeffs(4, 0.0);
-//
-//  cv::Mat rvec(3, 1, CV_64F);
-//  cv::Mat tvec(3, 1, CV_64F);
-//
-//  if (Ps.size() < 4) {
-//    SM_DEBUG_STREAM(
-//        "At least 4 points are needed for calling PnP. Found " << Ps.size());
-//    return false;
-//  }
-//
-//  // Call the OpenCV pnp function.
-//  SM_DEBUG_STREAM(
-//      "Calling solvePnP with " << Ps.size() << " world points and " << Ms.size()
-//          << " image points");
-//  cv::solvePnP(Ps, Ms, cv::Mat::eye(3, 3, CV_64F), distCoeffs, rvec, tvec);
-//
-//  // convert the rvec/tvec to a transformation
-//  cv::Mat C_camera_model = cv::Mat::eye(3, 3, CV_64F);
-//  Eigen::Matrix4d T_camera_model = Eigen::Matrix4d::Identity();
-//  cv::Rodrigues(rvec, C_camera_model);
-//  for (int r = 0; r < 3; ++r) {
-//    T_camera_model(r, 3) = tvec.at<double>(r, 0);
-//    for (int c = 0; c < 3; ++c) {
-//      T_camera_model(r, c) = C_camera_model.at<double>(r, c);
-//    }
-//  }
-//
-//  out_T_t_c.set(T_camera_model.inverse());
-//
-//  SM_DEBUG_STREAM("solvePnP solution:" << out_T_t_c.T());
-//
-//  return true;
-//}
-
-}  // namespace cameras
-
-=======
 bool PinholeCamera::initializeIntrinsics(const std::vector<GridCalibrationTargetObservation> &observations) {
   SM_DEFINE_EXCEPTION(Exception, std::runtime_error);
   SM_ASSERT_TRUE(Exception, observations.size() != 0, "Need min. one observation");
@@ -950,5 +679,4 @@
   return true;
 }
 */
->>>>>>> f238336f
 }  // namespace aslam