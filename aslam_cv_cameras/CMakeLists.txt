--- conflicted
+++ resolved
@@ -11,12 +11,7 @@
   src/camera-factory.cc
   src/camera-pinhole.cc
   src/camera-unified-projection.cc
-<<<<<<< HEAD
-  src/distortion.cc
-=======
-  src/camera-yaml-serialization.cc
   src/camera.cc
->>>>>>> 569beec7
   src/distortion-equidistant.cc
   src/distortion-fisheye.cc
   src/distortion-radtan.cc
