#include <aslam/common/eigen-helpers.h>
#include <aslam/cameras/camera-unified-projection.h>

// TODO(slynen) Enable commented out PropertyTree support
//#include <sm/PropertyTree.hpp>

namespace aslam {
// TODO(slynen) Enable commented out PropertyTree support
//UnifiedProjection::UnifiedProjection(
//    const sm::PropertyTree & config)
//: Camera(config) {
//  _fu = config.getDouble("fu");
//  _fv = config.getDouble("fv");
//  _cu = config.getDouble("cu");
//  _cv = config.getDouble("cv");
//  imageWidth() = config.getInt("ru");
//  imageHeight() = config.getInt("rv");
//
//  //TODO(slynen): Load and instantiate correct distortion here.
//  // distortion.(config, "distortion")
//  CHECK(false) << "Loading of distortion from property tree not implemented.";
//
//}


UnifiedProjectionCamera::UnifiedProjectionCamera()
<<<<<<< HEAD
    : Camera(common::createVector5(0.0, 0.0, 0.0, 0.0, 0.0)) {
=======
    : Base(common::createVector5(0.0, 0.0, 0.0, 0.0, 0.0)),
      distortion_(nullptr) {
>>>>>>> e796f76e
  setImageWidth(0);
  setImageHeight(0);
}

UnifiedProjectionCamera::UnifiedProjectionCamera(const Eigen::VectorXd& intrinsics,
                                                 uint32_t image_width, uint32_t image_height,
<<<<<<< HEAD
                                                 aslam::Distortion::UniquePtr& distortion)
    : Camera(intrinsics, distortion) {
  CHECK(intrinsicsValid(intrinsics));

=======
                                                 aslam::Distortion::Ptr distortion)
    : Base(intrinsics),
      distortion_(distortion) {
  CHECK_EQ(intrinsics.size(), kNumOfParams)<< "intrinsics: invalid size!";
>>>>>>> e796f76e
  setImageWidth(image_width);
  setImageHeight(image_height);
}

UnifiedProjectionCamera::UnifiedProjectionCamera(const Eigen::VectorXd& intrinsics,
                                                 uint32_t image_width, uint32_t image_height)
    : Camera(intrinsics) {
  CHECK(intrinsicsValid(intrinsics));

  setImageWidth(image_width);
  setImageHeight(image_height);
}

UnifiedProjectionCamera::UnifiedProjectionCamera(double xi, double focallength_cols,
                                                 double focallength_rows, double imagecenter_cols,
                                                 double imagecenter_rows, uint32_t image_width,
                                                 uint32_t image_height,
                                                 aslam::Distortion::UniquePtr& distortion)
    : UnifiedProjectionCamera(
        common::createVector5(xi, focallength_cols, focallength_rows, imagecenter_cols,
                              imagecenter_rows),
        image_width, image_height, distortion) {}

UnifiedProjectionCamera::UnifiedProjectionCamera(double xi, double focallength_cols,
                                                 double focallength_rows, double imagecenter_cols,
                                                 double imagecenter_rows, uint32_t image_width,
                                                 uint32_t image_height)
    : UnifiedProjectionCamera(
        common::createVector5(xi, focallength_cols, focallength_rows, imagecenter_cols,
                              imagecenter_rows),
        image_width, image_height) {}

bool UnifiedProjectionCamera::operator==(const Camera& other) const {
  // Check that the camera models are the same.
  const UnifiedProjectionCamera* rhs = dynamic_cast<const UnifiedProjectionCamera*>(&other);
  if (!rhs)
    return false;

  // Verify that the base members are equal.
  if (!Camera::operator==(other))
    return false;

  // Check if only one camera defines a distortion.
  if ((distortion_ && !rhs->distortion_) || (!distortion_ && rhs->distortion_))
    return false;

  // Compare the distortion model (if distortion is set for both).
  if (distortion_ && rhs->distortion_) {
    if ( !(*(this->distortion_) == *(rhs->distortion_)) )
      return false;
  }

  return true;
}

bool UnifiedProjectionCamera::backProject3(const Eigen::Vector2d& keypoint,
                                           Eigen::Vector3d* out_point_3d) const {
  CHECK_NOTNULL(out_point_3d);

  Eigen::Vector2d kp = keypoint;
  kp[0] = (kp[0] - cu()) / fu();
  kp[1] = (kp[1] - cv()) / fv();

  if(distortion_)
    distortion_->undistort(&kp);

  const double rho2_d = kp[0] * kp[0] + kp[1] * kp[1];
  const double tmpD = std::max(1 + (1 - xi()*xi()) * rho2_d, 0.0);

  (*out_point_3d)[0] = kp[0];
  (*out_point_3d)[1] = kp[1];
  (*out_point_3d)[2] = 1 - xi() * (rho2_d + 1) / (xi() + sqrt(tmpD));

  return isUndistortedKeypointValid(rho2_d, xi());
}

const ProjectionResult UnifiedProjectionCamera::project3Functional(
    const Eigen::Vector3d& point_3d,
    const Eigen::VectorXd* intrinsics_external,
    const Eigen::VectorXd* distortion_coefficients_external,
    Eigen::Vector2d* out_keypoint,
    Eigen::Matrix<double, 2, 3>* out_jacobian_point,
    Eigen::Matrix<double, 2, Eigen::Dynamic>* out_jacobian_intrinsics,
    Eigen::Matrix<double, 2, Eigen::Dynamic>* out_jacobian_distortion) const {
  CHECK_NOTNULL(out_keypoint);

  // Determine the parameter source. (if nullptr, use internal)
  const Eigen::VectorXd* intrinsics;
  if (!intrinsics_external)
    intrinsics = &getParameters();
  else
    intrinsics = intrinsics_external;
  CHECK_EQ(intrinsics->size(), kNumOfParams) << "intrinsics: invalid size!";

  const Eigen::VectorXd* distortion_coefficients;
  if(!distortion_coefficients_external && distortion_) {
    distortion_coefficients = &getDistortion()->getParameters();
  } else {
    distortion_coefficients = distortion_coefficients_external;
  }

  const double& xi = (*intrinsics)[0];
  const double& fu = (*intrinsics)[1];
  const double& fv = (*intrinsics)[2];
  const double& cu = (*intrinsics)[3];
  const double& cv = (*intrinsics)[4];

  // Project the point.
  const double& x = point_3d[0];
  const double& y = point_3d[1];
  const double& z = point_3d[2];

  const double d = point_3d.norm();
  const double rz = 1.0 / (z + xi * d);

  // Check if point will lead to a valid projection
  const bool valid_proj = z > -(fov_parameter(xi) * d);
  if(!valid_proj)
  {
    out_keypoint->setZero();
    return ProjectionResult(ProjectionResult::Status::PROJECTION_INVALID);
  }

  (*out_keypoint)[0] = x * rz;
  (*out_keypoint)[1] = y * rz;

  // Distort the point and get the Jacobian wrt. keypoint.
  Eigen::Matrix2d J_distortion = Eigen::Matrix2d::Identity();
  if (distortion_ && out_jacobian_point) {
    // Distortion active and we want the Jacobian.
    distortion_->distortUsingExternalCoefficients(distortion_coefficients,
                                                  out_keypoint,
                                                  &J_distortion);
  } else if (distortion_) {
    // Distortion active but Jacobian NOT wanted.
    distortion_->distortUsingExternalCoefficients(distortion_coefficients,
                                                  out_keypoint,
                                                  nullptr);
  }

  // Calculate the Jacobian w.r.t to the 3d point, if requested.
  if(out_jacobian_point) {
    // Jacobian including distortion
    Eigen::Matrix<double, 2, 3>& J = *out_jacobian_point;
    double rz2 = rz * rz / d;
    J(0, 0) = rz2 * (d * z + xi * (y * y + z * z));
    J(1, 0) = -rz2 * xi * x * y;
    J(0, 1) = J(1, 0);
    J(1, 1) = rz2 * (d * z + xi * (x * x + z * z));
    rz2 = rz2 * (-xi * z - d);
    J(0, 2) = x * rz2;
    J(1, 2) = y * rz2;
    rz2 = fu * (J(0, 0) * J_distortion(0, 0) + J(1, 0) * J_distortion(0, 1));
    J(1, 0) = fv * (J(0, 0) * J_distortion(1, 0) + J(1, 0) * J_distortion(1, 1));
    J(0, 0) = rz2;
    rz2 = fu * (J(0, 1) * J_distortion(0, 0) + J(1, 1) * J_distortion(0, 1));
    J(1, 1) = fv * (J(0, 1) * J_distortion(1, 0) + J(1, 1) * J_distortion(1, 1));
    J(0, 1) = rz2;
    rz2 = fu * (J(0, 2) * J_distortion(0, 0) + J(1, 2) * J_distortion(0, 1));
    J(1, 2) = fv * (J(0, 2) * J_distortion(1, 0) + J(1, 2) * J_distortion(1, 1));
    J(0, 2) = rz2;
  }

  // Calculate the Jacobian w.r.t to the intrinsic parameters, if requested.
  if(out_jacobian_intrinsics) {
    out_jacobian_intrinsics->resize(2, kNumOfParams);
    out_jacobian_intrinsics->setZero();

    Eigen::Vector2d Jxi;
    Jxi[0] = -(*out_keypoint)[0] * d * rz;
    Jxi[1] = -(*out_keypoint)[1] * d * rz;
    J_distortion.row(0) *= fu;
    J_distortion.row(1) *= fv;
    (*out_jacobian_intrinsics).col(0) = J_distortion * Jxi;

    (*out_jacobian_intrinsics)(0, 1) = (*out_keypoint)[0];
    (*out_jacobian_intrinsics)(0, 3) = 1;
    (*out_jacobian_intrinsics)(1, 2) = (*out_keypoint)[1];
    (*out_jacobian_intrinsics)(1, 4) = 1;
  }

  // Calculate the Jacobian w.r.t to the distortion parameters, if requested (and distortion set)
  if(distortion_ && out_jacobian_distortion) {
    distortion_->distortParameterJacobian(distortion_coefficients_external,
                                          *out_keypoint,
                                          out_jacobian_distortion);
    (*out_jacobian_distortion).row(0) *= fu;
    (*out_jacobian_distortion).row(1) *= fv;
  }

  // Normalized image plane to camera plane.
  (*out_keypoint)[0] = fu * (*out_keypoint)[0] + cu;
  (*out_keypoint)[1] = fv * (*out_keypoint)[1] + cv;

  return evaluateProjectionResult(*out_keypoint, point_3d);
}

inline const ProjectionResult UnifiedProjectionCamera::evaluateProjectionResult(
    const Eigen::Vector2d& keypoint,
    const Eigen::Vector3d& point_3d) const {

  const bool visibility = isKeypointVisible(keypoint);

  const double d2 = point_3d.squaredNorm();
  const double minDepth2 = kMinimumDepth*kMinimumDepth;

  if (visibility && (d2 > minDepth2))
    return ProjectionResult(ProjectionResult::Status::KEYPOINT_VISIBLE);
  else if (!visibility && (d2 > minDepth2))
    return ProjectionResult(ProjectionResult::Status::KEYPOINT_OUTSIDE_IMAGE_BOX);
  else if (d2 <= minDepth2)
    return ProjectionResult(ProjectionResult::Status::PROJECTION_INVALID);

  return ProjectionResult(ProjectionResult::Status::PROJECTION_INVALID);
}

inline bool UnifiedProjectionCamera::isUndistortedKeypointValid(const double& rho2_d,
                                                   const double& xi) const {
  return xi <= 1.0 || rho2_d <= (1.0 / (xi * xi - 1));
}

bool UnifiedProjectionCamera::isLiftable(const Eigen::Vector2d& keypoint) const {
  Eigen::Vector2d y;
  y[0] = 1.0/fu() * (keypoint[0] - cu());
  y[1] = 1.0/fv() * (keypoint[1] - cv());

  if(distortion_)
    distortion_->undistort(&y);

  // Now check if it is on the sensor
  double rho2_d = y[0] * y[0] + y[1] * y[1];
  return isUndistortedKeypointValid(rho2_d, xi());
}

Eigen::Vector2d UnifiedProjectionCamera::createRandomKeypoint() const {
  // This is tricky...The camera model defines a circle on the normalized image
  // plane and the projection equations don't work outside of it.
  // With some manipulation, we can see that, on the normalized image plane,
  // the edge of this circle is at u^2 + v^2 = 1/(xi^2 - 1)
  // So: this function creates keypoints inside this boundary.


  // Create a point on the normalized image plane inside the boundary.
  // This is not efficient, but it should be correct.
  const double ru = imageWidth(),
               rv = imageHeight();

  Eigen::Vector2d u(ru + 1, rv + 1);
  double one_over_xixi_m_1 = 1.0 / (xi() * xi() - 1);

  int max_tries = 10;
  while ( !(isLiftable(u) && isKeypointVisible(u)) ) {
    u.setRandom();
    u = u - Eigen::Vector2d(0.5, 0.5);
    u /= u.norm();
    u *= ((double) rand() / (double) RAND_MAX) * one_over_xixi_m_1;

    // Now we run the point through distortion and projection.
    // Apply distortion
    if(distortion_)
      distortion_->distort(&u);

    u[0] = fu() * u[0] + cu();
    u[1] = fv() * u[1] + cv();

    // Protect against inifinte loops.
    if(--max_tries<1)
    {
      u << cu(), cv();  //image center
      VLOG(2) << "UnifiedProjectionCamera::createRandomKeypoint "
              << "failed to produce a random keypoint!";
      break;
    }
  }
  return u;
}

Eigen::Vector3d UnifiedProjectionCamera::createRandomVisiblePoint(double depth) const {
  CHECK_GT(depth, 0.0) << "Depth needs to be positive!";


  Eigen::Vector2d y = createRandomKeypoint();

  Eigen::Vector3d point_3d;
  bool success = backProject3(y, &point_3d);
  CHECK(success) << "backprojection of createRandomVisiblePoint was unsuccessful!";
  point_3d /= point_3d.norm();

  // Muck with the depth. This doesn't change the pointing direction.
  return point_3d * depth;
}

bool UnifiedProjectionCamera::intrinsicsValid(const Eigen::VectorXd& intrinsics) {
  return (intrinsics.size() == parameterCount()) &&
         (intrinsics[0] >= 0.0) && //xi
         (intrinsics[1] > 0.0)  && //fu
         (intrinsics[2] > 0.0)  && //fv
         (intrinsics[3] > 0.0)  && //cu
         (intrinsics[4] > 0.0);    //cv
}

void UnifiedProjectionCamera::printParameters(std::ostream& out, const std::string& text) const {
  Camera::printParameters(out, text);
  out << "  mirror parameter (xi): "
      << xi() << std::endl;
  out << "  focal length (cols,rows): "
      << fu() << ", " << fv() << std::endl;
  out << "  optical center (cols,rows): "
      << cu() << ", " << cv() << std::endl;

  if(distortion_) {
    out << "  distortion: ";
    distortion_->printParameters(out, text);
  }
}
}  // namespace aslam<|MERGE_RESOLUTION|>--- conflicted
+++ resolved
@@ -22,38 +22,25 @@
 //
 //}
 
-
 UnifiedProjectionCamera::UnifiedProjectionCamera()
-<<<<<<< HEAD
-    : Camera(common::createVector5(0.0, 0.0, 0.0, 0.0, 0.0)) {
-=======
-    : Base(common::createVector5(0.0, 0.0, 0.0, 0.0, 0.0)),
-      distortion_(nullptr) {
->>>>>>> e796f76e
+    : Base(common::createVector5(0.0, 0.0, 0.0, 0.0, 0.0)) {
   setImageWidth(0);
   setImageHeight(0);
 }
 
 UnifiedProjectionCamera::UnifiedProjectionCamera(const Eigen::VectorXd& intrinsics,
                                                  uint32_t image_width, uint32_t image_height,
-<<<<<<< HEAD
                                                  aslam::Distortion::UniquePtr& distortion)
-    : Camera(intrinsics, distortion) {
+    : Base(intrinsics, distortion) {
   CHECK(intrinsicsValid(intrinsics));
 
-=======
-                                                 aslam::Distortion::Ptr distortion)
-    : Base(intrinsics),
-      distortion_(distortion) {
-  CHECK_EQ(intrinsics.size(), kNumOfParams)<< "intrinsics: invalid size!";
->>>>>>> e796f76e
   setImageWidth(image_width);
   setImageHeight(image_height);
 }
 
 UnifiedProjectionCamera::UnifiedProjectionCamera(const Eigen::VectorXd& intrinsics,
                                                  uint32_t image_width, uint32_t image_height)
-    : Camera(intrinsics) {
+    : Base(intrinsics) {
   CHECK(intrinsicsValid(intrinsics));
 
   setImageWidth(image_width);
