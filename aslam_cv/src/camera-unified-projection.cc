#include <memory>

#include <aslam/cameras/camera-unified-projection.h>
#include <aslam/common/eigen-helpers.h>
#include <aslam/common/undistort-helpers.h>
#include <aslam/pipeline/undistorter-mapped.h>

// TODO(slynen) Enable commented out PropertyTree support
//#include <sm/PropertyTree.hpp>

namespace aslam {
// TODO(slynen) Enable commented out PropertyTree support
//UnifiedProjection::UnifiedProjection(
//    const sm::PropertyTree & config)
//: Camera(config) {
//  _fu = config.getDouble("fu");
//  _fv = config.getDouble("fv");
//  _cu = config.getDouble("cu");
//  _cv = config.getDouble("cv");
//  imageWidth() = config.getInt("ru");
//  imageHeight() = config.getInt("rv");
//
//  //TODO(slynen): Load and instantiate correct distortion here.
//  // distortion.(config, "distortion")
//  CHECK(false) << "Loading of distortion from property tree not implemented.";
//
//}

UnifiedProjectionCamera::UnifiedProjectionCamera()
    : Base(common::createVector5(0.0, 0.0, 0.0, 0.0, 0.0)) {
  setImageWidth(0);
  setImageHeight(0);
}

UnifiedProjectionCamera::UnifiedProjectionCamera(const Eigen::VectorXd& intrinsics,
                                                 uint32_t image_width, uint32_t image_height,
                                                 aslam::Distortion::UniquePtr& distortion)
    : Base(intrinsics, distortion) {
  CHECK(intrinsicsValid(intrinsics));

  setImageWidth(image_width);
  setImageHeight(image_height);
}

UnifiedProjectionCamera::UnifiedProjectionCamera(const Eigen::VectorXd& intrinsics,
                                                 uint32_t image_width, uint32_t image_height)
    : Base(intrinsics) {
  CHECK(intrinsicsValid(intrinsics));

  setImageWidth(image_width);
  setImageHeight(image_height);
}

UnifiedProjectionCamera::UnifiedProjectionCamera(double xi, double focallength_cols,
                                                 double focallength_rows, double imagecenter_cols,
                                                 double imagecenter_rows, uint32_t image_width,
                                                 uint32_t image_height,
                                                 aslam::Distortion::UniquePtr& distortion)
    : UnifiedProjectionCamera(
        common::createVector5(xi, focallength_cols, focallength_rows, imagecenter_cols,
                              imagecenter_rows),
        image_width, image_height, distortion) {}

UnifiedProjectionCamera::UnifiedProjectionCamera(double xi, double focallength_cols,
                                                 double focallength_rows, double imagecenter_cols,
                                                 double imagecenter_rows, uint32_t image_width,
                                                 uint32_t image_height)
    : UnifiedProjectionCamera(
        common::createVector5(xi, focallength_cols, focallength_rows, imagecenter_cols,
                              imagecenter_rows),
        image_width, image_height) {}

bool UnifiedProjectionCamera::operator==(const Camera& other) const {
  // Check that the camera models are the same.
  const UnifiedProjectionCamera* rhs = dynamic_cast<const UnifiedProjectionCamera*>(&other);
  if (!rhs)
    return false;

  // Verify that the base members are equal.
  if (!Camera::operator==(other))
    return false;

  // Check if only one camera defines a distortion.
  if ((distortion_ && !rhs->distortion_) || (!distortion_ && rhs->distortion_))
    return false;

  // Compare the distortion model (if distortion is set for both).
  if (distortion_ && rhs->distortion_) {
    if ( !(*(this->distortion_) == *(rhs->distortion_)) )
      return false;
  }

  return true;
}

bool UnifiedProjectionCamera::backProject3(const Eigen::Vector2d& keypoint,
                                           Eigen::Vector3d* out_point_3d) const {
  CHECK_NOTNULL(out_point_3d);

  Eigen::Vector2d kp = keypoint;
  kp[0] = (kp[0] - cu()) / fu();
  kp[1] = (kp[1] - cv()) / fv();

  if(distortion_)
    distortion_->undistort(&kp);

  const double rho2_d = kp[0] * kp[0] + kp[1] * kp[1];
  const double tmpD = std::max(1 + (1 - xi()*xi()) * rho2_d, 0.0);

  (*out_point_3d)[0] = kp[0];
  (*out_point_3d)[1] = kp[1];
  (*out_point_3d)[2] = 1 - xi() * (rho2_d + 1) / (xi() + sqrt(tmpD));

  return isUndistortedKeypointValid(rho2_d, xi());
}

const ProjectionResult UnifiedProjectionCamera::project3Functional(
    const Eigen::Vector3d& point_3d,
    const Eigen::VectorXd* intrinsics_external,
    const Eigen::VectorXd* distortion_coefficients_external,
    Eigen::Vector2d* out_keypoint,
    Eigen::Matrix<double, 2, 3>* out_jacobian_point,
    Eigen::Matrix<double, 2, Eigen::Dynamic>* out_jacobian_intrinsics,
    Eigen::Matrix<double, 2, Eigen::Dynamic>* out_jacobian_distortion) const {
  CHECK_NOTNULL(out_keypoint);

  // Determine the parameter source. (if nullptr, use internal)
  const Eigen::VectorXd* intrinsics;
  if (!intrinsics_external)
    intrinsics = &getParameters();
  else
    intrinsics = intrinsics_external;
  CHECK_EQ(intrinsics->size(), kNumOfParams) << "intrinsics: invalid size!";

  const Eigen::VectorXd* distortion_coefficients;
  if(!distortion_coefficients_external && distortion_) {
    distortion_coefficients = &getDistortion()->getParameters();
  } else {
    distortion_coefficients = distortion_coefficients_external;
  }

  const double& xi = (*intrinsics)[0];
  const double& fu = (*intrinsics)[1];
  const double& fv = (*intrinsics)[2];
  const double& cu = (*intrinsics)[3];
  const double& cv = (*intrinsics)[4];

  // Project the point.
  const double& x = point_3d[0];
  const double& y = point_3d[1];
  const double& z = point_3d[2];

  const double d = point_3d.norm();
  const double rz = 1.0 / (z + xi * d);

  // Check if point will lead to a valid projection
  const bool valid_proj = z > -(fov_parameter(xi) * d);
  if(!valid_proj)
  {
    out_keypoint->setZero();
    return ProjectionResult(ProjectionResult::Status::PROJECTION_INVALID);
  }

  (*out_keypoint)[0] = x * rz;
  (*out_keypoint)[1] = y * rz;

  // Distort the point and get the Jacobian wrt. keypoint.
  Eigen::Matrix2d J_distortion = Eigen::Matrix2d::Identity();
  if (distortion_ && out_jacobian_point) {
    // Distortion active and we want the Jacobian.
    distortion_->distortUsingExternalCoefficients(distortion_coefficients,
                                                  out_keypoint,
                                                  &J_distortion);
  } else if (distortion_) {
    // Distortion active but Jacobian NOT wanted.
    distortion_->distortUsingExternalCoefficients(distortion_coefficients,
                                                  out_keypoint,
                                                  nullptr);
  }

  // Calculate the Jacobian w.r.t to the 3d point, if requested.
  if(out_jacobian_point) {
    // Jacobian including distortion
    Eigen::Matrix<double, 2, 3>& J = *out_jacobian_point;
    double rz2 = rz * rz / d;
    J(0, 0) = rz2 * (d * z + xi * (y * y + z * z));
    J(1, 0) = -rz2 * xi * x * y;
    J(0, 1) = J(1, 0);
    J(1, 1) = rz2 * (d * z + xi * (x * x + z * z));
    rz2 = rz2 * (-xi * z - d);
    J(0, 2) = x * rz2;
    J(1, 2) = y * rz2;
    rz2 = fu * (J(0, 0) * J_distortion(0, 0) + J(1, 0) * J_distortion(0, 1));
    J(1, 0) = fv * (J(0, 0) * J_distortion(1, 0) + J(1, 0) * J_distortion(1, 1));
    J(0, 0) = rz2;
    rz2 = fu * (J(0, 1) * J_distortion(0, 0) + J(1, 1) * J_distortion(0, 1));
    J(1, 1) = fv * (J(0, 1) * J_distortion(1, 0) + J(1, 1) * J_distortion(1, 1));
    J(0, 1) = rz2;
    rz2 = fu * (J(0, 2) * J_distortion(0, 0) + J(1, 2) * J_distortion(0, 1));
    J(1, 2) = fv * (J(0, 2) * J_distortion(1, 0) + J(1, 2) * J_distortion(1, 1));
    J(0, 2) = rz2;
  }

  // Calculate the Jacobian w.r.t to the intrinsic parameters, if requested.
  if(out_jacobian_intrinsics) {
    out_jacobian_intrinsics->resize(2, kNumOfParams);
    out_jacobian_intrinsics->setZero();

    Eigen::Vector2d Jxi;
    Jxi[0] = -(*out_keypoint)[0] * d * rz;
    Jxi[1] = -(*out_keypoint)[1] * d * rz;
    J_distortion.row(0) *= fu;
    J_distortion.row(1) *= fv;
    (*out_jacobian_intrinsics).col(0) = J_distortion * Jxi;

    (*out_jacobian_intrinsics)(0, 1) = (*out_keypoint)[0];
    (*out_jacobian_intrinsics)(0, 3) = 1;
    (*out_jacobian_intrinsics)(1, 2) = (*out_keypoint)[1];
    (*out_jacobian_intrinsics)(1, 4) = 1;
  }

  // Calculate the Jacobian w.r.t to the distortion parameters, if requested (and distortion set)
  if(distortion_ && out_jacobian_distortion) {
    distortion_->distortParameterJacobian(distortion_coefficients_external,
                                          *out_keypoint,
                                          out_jacobian_distortion);
    (*out_jacobian_distortion).row(0) *= fu;
    (*out_jacobian_distortion).row(1) *= fv;
  }

  // Normalized image plane to camera plane.
  (*out_keypoint)[0] = fu * (*out_keypoint)[0] + cu;
  (*out_keypoint)[1] = fv * (*out_keypoint)[1] + cv;

  return evaluateProjectionResult(*out_keypoint, point_3d);
}

inline const ProjectionResult UnifiedProjectionCamera::evaluateProjectionResult(
    const Eigen::Vector2d& keypoint,
    const Eigen::Vector3d& point_3d) const {

  const bool visibility = isKeypointVisible(keypoint);

  const double d2 = point_3d.squaredNorm();
  const double minDepth2 = kMinimumDepth*kMinimumDepth;

  if (visibility && (d2 > minDepth2))
    return ProjectionResult(ProjectionResult::Status::KEYPOINT_VISIBLE);
  else if (!visibility && (d2 > minDepth2))
    return ProjectionResult(ProjectionResult::Status::KEYPOINT_OUTSIDE_IMAGE_BOX);
  else if (d2 <= minDepth2)
    return ProjectionResult(ProjectionResult::Status::PROJECTION_INVALID);

  return ProjectionResult(ProjectionResult::Status::PROJECTION_INVALID);
}

inline bool UnifiedProjectionCamera::isUndistortedKeypointValid(const double& rho2_d,
                                                   const double& xi) const {
  return xi <= 1.0 || rho2_d <= (1.0 / (xi * xi - 1));
}

bool UnifiedProjectionCamera::isLiftable(const Eigen::Vector2d& keypoint) const {
  Eigen::Vector2d y;
  y[0] = 1.0/fu() * (keypoint[0] - cu());
  y[1] = 1.0/fv() * (keypoint[1] - cv());

  if(distortion_)
    distortion_->undistort(&y);

  // Now check if it is on the sensor
  double rho2_d = y[0] * y[0] + y[1] * y[1];
  return isUndistortedKeypointValid(rho2_d, xi());
}

Eigen::Vector2d UnifiedProjectionCamera::createRandomKeypoint() const {
  // This is tricky...The camera model defines a circle on the normalized image
  // plane and the projection equations don't work outside of it.
  // With some manipulation, we can see that, on the normalized image plane,
  // the edge of this circle is at u^2 + v^2 = 1/(xi^2 - 1)
  // So: this function creates keypoints inside this boundary.


  // Create a point on the normalized image plane inside the boundary.
  // This is not efficient, but it should be correct.
  const double ru = imageWidth(),
               rv = imageHeight();

  Eigen::Vector2d u(ru + 1, rv + 1);
  double one_over_xixi_m_1 = 1.0 / (xi() * xi() - 1);

  int max_tries = 10;
  while ( !(isLiftable(u) && isKeypointVisible(u)) ) {
    u.setRandom();
    u = u - Eigen::Vector2d(0.5, 0.5);
    u /= u.norm();
    u *= ((double) rand() / (double) RAND_MAX) * one_over_xixi_m_1;

    // Now we run the point through distortion and projection.
    // Apply distortion
    if(distortion_)
      distortion_->distort(&u);

    u[0] = fu() * u[0] + cu();
    u[1] = fv() * u[1] + cv();

    // Protect against inifinte loops.
    if(--max_tries<1)
    {
      u << cu(), cv();  //image center
      VLOG(2) << "UnifiedProjectionCamera::createRandomKeypoint "
              << "failed to produce a random keypoint!";
      break;
    }
  }
  return u;
}

Eigen::Vector3d UnifiedProjectionCamera::createRandomVisiblePoint(double depth) const {
  CHECK_GT(depth, 0.0) << "Depth needs to be positive!";


  Eigen::Vector2d y = createRandomKeypoint();

  Eigen::Vector3d point_3d;
  bool success = backProject3(y, &point_3d);
  CHECK(success) << "backprojection of createRandomVisiblePoint was unsuccessful!";
  point_3d /= point_3d.norm();

  // Muck with the depth. This doesn't change the pointing direction.
  return point_3d * depth;
}

<<<<<<< HEAD
std::unique_ptr<MappedUndistorter> UnifiedProjectionCamera::createMappedUndistorter(
    float alpha, float scale, int interpolation_type, bool undistort_to_pinhole) const {

  CHECK_GE(alpha, 0.0); CHECK_LE(alpha, 1.0);
  CHECK_GT(scale, 0.0);

  // Create a copy of the input camera (=this)
  Camera::Ptr input_camera(this->clone());
  CHECK(input_camera);

  // Create the scaled output camera with removed distortion.
  Eigen::Matrix3d output_camera_matrix = aslam::common::getOptimalNewCameraMatrix(
      *input_camera, alpha, scale, undistort_to_pinhole);

  Eigen::Matrix<double, parameterCount(), 1> intrinsics;
  intrinsics <<  xi(), output_camera_matrix(0, 0), output_camera_matrix(1, 1),
                       output_camera_matrix(0, 2), output_camera_matrix(1, 2);

  const int output_width = static_cast<int>(scale * imageWidth());
  const int output_height = static_cast<int>(scale * imageHeight());
  aslam::Camera::Ptr output_camera = aslam::createCamera<aslam::UnifiedProjectionCamera>(
      intrinsics, output_width, output_height);
  CHECK(output_camera);

  cv::Mat map_u, map_v;
  aslam::common::buildUndistortMap(*input_camera, *output_camera, undistort_to_pinhole,
                                   CV_16SC2, map_u, map_v);

  return std::unique_ptr<MappedUndistorter>(
      new MappedUndistorter(input_camera, output_camera, map_u, map_v, interpolation_type));
=======
bool UnifiedProjectionCamera::intrinsicsValid(const Eigen::VectorXd& intrinsics) {
  return (intrinsics.size() == parameterCount()) &&
         (intrinsics[0] >= 0.0) && //xi
         (intrinsics[1] > 0.0)  && //fu
         (intrinsics[2] > 0.0)  && //fv
         (intrinsics[3] > 0.0)  && //cu
         (intrinsics[4] > 0.0);    //cv
>>>>>>> 8e50c0cf
}

void UnifiedProjectionCamera::printParameters(std::ostream& out, const std::string& text) const {
  Camera::printParameters(out, text);
  out << "  mirror parameter (xi): "
      << xi() << std::endl;
  out << "  focal length (cols,rows): "
      << fu() << ", " << fv() << std::endl;
  out << "  optical center (cols,rows): "
      << cu() << ", " << cv() << std::endl;

  if(distortion_) {
    out << "  distortion: ";
    distortion_->printParameters(out, text);
  }
}
}  // namespace aslam<|MERGE_RESOLUTION|>--- conflicted
+++ resolved
@@ -330,7 +330,6 @@
   return point_3d * depth;
 }
 
-<<<<<<< HEAD
 std::unique_ptr<MappedUndistorter> UnifiedProjectionCamera::createMappedUndistorter(
     float alpha, float scale, int interpolation_type, bool undistort_to_pinhole) const {
 
@@ -361,7 +360,8 @@
 
   return std::unique_ptr<MappedUndistorter>(
       new MappedUndistorter(input_camera, output_camera, map_u, map_v, interpolation_type));
-=======
+}
+
 bool UnifiedProjectionCamera::intrinsicsValid(const Eigen::VectorXd& intrinsics) {
   return (intrinsics.size() == parameterCount()) &&
          (intrinsics[0] >= 0.0) && //xi
@@ -369,7 +369,6 @@
          (intrinsics[2] > 0.0)  && //fv
          (intrinsics[3] > 0.0)  && //cu
          (intrinsics[4] > 0.0);    //cv
->>>>>>> 8e50c0cf
 }
 
 void UnifiedProjectionCamera::printParameters(std::ostream& out, const std::string& text) const {
