--- conflicted
+++ resolved
@@ -40,19 +40,12 @@
 
     for (const MatchWithScore& match : matches) {
       int index_apple = match.getIndexApple();
-<<<<<<< HEAD
-      CHECK_LT(index_apple, num_apple_track_ids);
+      CHECK_LT(index_apple, static_cast<int>(num_apple_track_ids));
       CHECK_GE(index_apple, 0);
 
       int index_banana = match.getIndexBanana();
-      CHECK_LT(index_banana, num_banana_track_ids);
+      CHECK_LT(index_banana, static_cast<int>(num_banana_track_ids));
       CHECK_GE(index_banana, 0);
-=======
-      CHECK_LT(index_apple, static_cast<int>(num_apple_track_ids));
-
-      int index_banana = match.getIndexBanana();
-      CHECK_LT(index_banana, static_cast<int>(num_banana_track_ids));
->>>>>>> 6d152025
 
       addToSetsAndCheckExclusiveness(index_apple,
                                      index_banana,
