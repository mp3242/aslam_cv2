--- conflicted
+++ resolved
@@ -194,11 +194,10 @@
 
   // Assign new Id's to all candidates that are not continued tracks.
   aslam::statistics::DebugStatsCollector stats_track_length("GyroTracker Track lengths");
-  aslam::VisualFrame::TrackIdsT* previous_track_ids = previous_frame.getTrackIdsMutable();
+  Eigen::VectorXi* previous_track_ids = previous_frame.getTrackIdsMutable();
   CHECK_NOTNULL(previous_track_ids);
   int num_keypoints_in_previous_frame = previous_track_ids->rows();
   for (size_t i = 0; i < candidates_new_tracks.size(); ++i) {
-<<<<<<< HEAD
     int index_current_frame = candidates_new_tracks[i].index_current_frame_;
     if (current_track_ids(index_current_frame) == -1) {
       int index_previous_frame = candidates_new_tracks[i].index_previous_frame_;
@@ -213,12 +212,6 @@
       (*previous_track_ids)(index_previous_frame) = new_track_id;
 
       current_track_lengths_[index_current_frame] = 2;
-=======
-    int index_in_curr = candidates_new_tracks[i].index_current_frame_;
-    if (current_track_ids(index_in_curr) == -1) {
-      current_track_ids(index_in_curr) = ++current_track_id_;
-      current_track_lengths_[index_in_curr] = 1;
->>>>>>> 5e8b625b
     }
     stats_track_length.AddSample(current_track_lengths_[index_current_frame]);
   }
