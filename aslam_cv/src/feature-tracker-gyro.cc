--- conflicted
+++ resolved
@@ -79,13 +79,8 @@
         return bin_index;
       };
 
-<<<<<<< HEAD
-  const size_t current_num_pts = current_frame.getKeypointMeasurements().cols();
-  Eigen::VectorXi current_track_ids = Eigen::VectorXi::Constant(current_num_pts, -1);
-=======
   const size_t current_num_keypoints = current_frame.getKeypointMeasurements().cols();
   Eigen::VectorXi current_track_ids = Eigen::VectorXi::Constant(current_num_keypoints, -1);
->>>>>>> 641eb665
   current_track_lengths_.clear();
   current_track_lengths_.resize(current_num_keypoints, 0);
 
