--- conflicted
+++ resolved
@@ -35,10 +35,6 @@
       // Unlock the queue while we execute the task.
       lock.unlock();
       task();
-<<<<<<< HEAD
-    }
-}
-=======
       lock.lock();
       --active_threads_;
       // This is the secret to making the waitForEmptyQueue() function work.
@@ -55,6 +51,4 @@
       this->wait_condition_.wait(lock);
   }
 }
->>>>>>> 9c44d666
-
 }  // namespace aslam