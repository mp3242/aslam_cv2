#include <aslam/pipeline/visual-npipeline.h>

#include <aslam/cameras/camera.h>
#include <aslam/cameras/ncamera.h>
#include <aslam/common/thread-pool.h>
#include <aslam/frames/visual-nframe.h>
#include <aslam/pipeline/visual-pipeline.h>
#include <glog/logging.h>
#include <opencv2/core/core.hpp>


namespace aslam {

VisualNPipeline::VisualNPipeline(
    unsigned num_threads,
<<<<<<< HEAD
    const std::vector<std::shared_ptr<VisualPipeline> >& pipelines,
    const std::shared_ptr<NCamera>& input_camera_system,
    const std::shared_ptr<NCamera>& output_camera_system, int64_t timestamp_tolerance_ns) :
=======
    const std::vector<VisualPipeline::Ptr>& pipelines,
    NCamera::Ptr input_cameras, NCamera::Ptr output_cameras, int64_t timestamp_tolerance_ns) :
>>>>>>> 8e50c0cf
      pipelines_(pipelines),
      input_camera_system_(input_camera_system), output_camera_system_(output_camera_system),
      timestamp_tolerance_ns_(timestamp_tolerance_ns) {
  // Defensive programming ninjitsu.
  CHECK_NOTNULL(input_camera_system_.get());
  CHECK_NOTNULL(output_camera_system.get());
  CHECK_GT(input_camera_system_->numCameras(), 0u);
  CHECK_EQ(input_camera_system_->numCameras(), output_camera_system_->numCameras());
  CHECK_EQ(input_camera_system_->numCameras(), pipelines.size());
  CHECK_GE(timestamp_tolerance_ns, 0);

  for(size_t i = 0; i < pipelines.size(); ++i) {
    CHECK_NOTNULL(pipelines[i].get());
    // Check that the input cameras actually point to the same object.
<<<<<<< HEAD
    CHECK_EQ(input_camera_system_->getCameraMutable(i), pipelines[i]->getInputCamera());
    // Check that the output cameras actually point to the same object.
    CHECK_EQ(output_camera_system_->getCameraMutable(i), pipelines[i]->getOutputCamera());
=======
    CHECK(input_cameras->getCamera(i) == pipelines[i]->getInputCamera());
    // Check that the output cameras actually point to the same object.
    CHECK(output_cameras->getCamera(i) == pipelines[i]->getOutputCamera());
>>>>>>> 8e50c0cf
  }
  CHECK_GT(num_threads, 0u);
  thread_pool_.reset(new ThreadPool(num_threads));
}

VisualNPipeline::~VisualNPipeline() {
  thread_pool_->stop();
}

void VisualNPipeline::processImage(size_t camera_index, const cv::Mat& image,
                                   int64_t system_stamp, int64_t hardware_stamp) {
  thread_pool_->enqueue(&VisualNPipeline::work, this, camera_index,
                        image, system_stamp, hardware_stamp);
}

size_t VisualNPipeline::getNumFramesComplete() const {
  std::unique_lock<std::mutex> lock(mutex_);
  return completed_.size();
}

std::shared_ptr<VisualNFrame> VisualNPipeline::getNext() {
  // Initialize the return value as null
  std::shared_ptr<VisualNFrame> rval;
  std::unique_lock<std::mutex> lock(mutex_);
  if(!completed_.empty()) {
    /// Get the oldest frame.
    auto it = completed_.begin();
    rval = it->second;
    completed_.erase(it);
  }
  return rval;
}

std::shared_ptr<VisualNFrame> VisualNPipeline::getLatestAndClear() {
  std::shared_ptr<VisualNFrame> rval;
  std::unique_lock<std::mutex> lock(mutex_);
  if(!completed_.empty()) {
    /// Get the latest frame.
    auto it = completed_.rbegin();
    rval = it->second;
    int64_t timestamp = it->first;
    completed_.clear();
    // Clear any processing frames older than this one.
    auto pit = processing_.begin();
    while(pit != processing_.end() && pit->first <= timestamp) {
      pit = processing_.erase(pit);
    }
  }
  return rval;
}

std::shared_ptr<const NCamera> VisualNPipeline::getInputNCameras() const {
  return input_camera_system_;
}

std::shared_ptr<const NCamera> VisualNPipeline::getOutputNCameras() const {
  return output_camera_system_;
}

size_t VisualNPipeline::getNumFramesProcessing() const {
  std::unique_lock<std::mutex> lock(mutex_);
  return processing_.size();
}

void VisualNPipeline::work(size_t camera_index, const cv::Mat& image,
                           int64_t system_stamp, int64_t hardware_stamp) {
  std::shared_ptr<VisualFrame> frame;
  frame = pipelines_[camera_index]->processImage(image, system_stamp, hardware_stamp);

  /// Create an iterator into the processing queue.
  std::map<int64_t, std::shared_ptr<VisualNFrame>>::iterator proc_it;
  {
    std::unique_lock<std::mutex> lock(mutex_);
    bool create_new_nframes = false;
    if(processing_.empty()) {
      create_new_nframes = true;
    } else {
      // Try to find an existing NFrame in the processing list.
      // Use the timestamp of the frame because there may be a timestamp
      // corrector used in the pipeline.
      auto it = processing_.lower_bound(frame->getTimestamp());
      // Lower bound returns the first element that is not less than the value
      // (i.e. greater than or equal to the value).
      if(it != processing_.begin()) { --it; }
      // Now it points to the first element that is less than the value.
      // Check both this value, and the one >=.
      int64_t min_time_diff = std::abs(it->first - frame->getTimestamp());
      proc_it = it;
      if(++it != processing_.end()) {
        int64_t time_diff = std::abs(it->first - frame->getTimestamp());
        if(time_diff < min_time_diff) {
          proc_it = it;
          min_time_diff = time_diff;
        }
      }
      // Now proc_it points to the closest nframes element.
      if(min_time_diff > timestamp_tolerance_ns_) {
       create_new_nframes = true;
      }
    }

    if(create_new_nframes) {
      std::shared_ptr<VisualNFrame> nframes(new VisualNFrame(output_camera_system_));
      bool replaced;
      std::tie(proc_it, replaced) = processing_.insert(
          std::make_pair(frame->getTimestamp(), nframes)
      );
    }
    // Now proc_it points to the correct place in the processing_ list and
    // the NFrame has been created if necessary.
    VisualFrame::Ptr existing_frame = proc_it->second->getFrameMutable(camera_index);
    if(existing_frame) {
      LOG(WARNING) << "Overwriting a frame at index " << camera_index << ":\n"
          << *existing_frame << "\nwith a new frame: "
          << *frame << "\nbecause the timestamp was the same.";
    }
    proc_it->second->setFrame(camera_index, frame);

    // Check if all images have been received.
    bool all_received = true;
    for(size_t i = 0; i < proc_it->second->getNumFrames(); ++i) {
      all_received &= proc_it->second->isFrameNull(i);
    }

    if(all_received) {
      completed_.insert(*proc_it);
      processing_.erase(proc_it);
    }
  }
}

void VisualNPipeline::waitForAllWorkToComplete() const {
  thread_pool_->waitForEmptyQueue();
}
}  // namespace aslam<|MERGE_RESOLUTION|>--- conflicted
+++ resolved
@@ -8,19 +8,13 @@
 #include <glog/logging.h>
 #include <opencv2/core/core.hpp>
 
-
 namespace aslam {
 
 VisualNPipeline::VisualNPipeline(
     unsigned num_threads,
-<<<<<<< HEAD
     const std::vector<std::shared_ptr<VisualPipeline> >& pipelines,
     const std::shared_ptr<NCamera>& input_camera_system,
     const std::shared_ptr<NCamera>& output_camera_system, int64_t timestamp_tolerance_ns) :
-=======
-    const std::vector<VisualPipeline::Ptr>& pipelines,
-    NCamera::Ptr input_cameras, NCamera::Ptr output_cameras, int64_t timestamp_tolerance_ns) :
->>>>>>> 8e50c0cf
       pipelines_(pipelines),
       input_camera_system_(input_camera_system), output_camera_system_(output_camera_system),
       timestamp_tolerance_ns_(timestamp_tolerance_ns) {
@@ -35,15 +29,9 @@
   for(size_t i = 0; i < pipelines.size(); ++i) {
     CHECK_NOTNULL(pipelines[i].get());
     // Check that the input cameras actually point to the same object.
-<<<<<<< HEAD
-    CHECK_EQ(input_camera_system_->getCameraMutable(i), pipelines[i]->getInputCamera());
+    CHECK(input_camera_system_->getCameraShared(i) == pipelines[i]->getInputCameraShared());
     // Check that the output cameras actually point to the same object.
-    CHECK_EQ(output_camera_system_->getCameraMutable(i), pipelines[i]->getOutputCamera());
-=======
-    CHECK(input_cameras->getCamera(i) == pipelines[i]->getInputCamera());
-    // Check that the output cameras actually point to the same object.
-    CHECK(output_cameras->getCamera(i) == pipelines[i]->getOutputCamera());
->>>>>>> 8e50c0cf
+    CHECK(output_camera_system_->getCameraShared(i) == pipelines[i]->getOutputCameraShared());
   }
   CHECK_GT(num_threads, 0u);
   thread_pool_.reset(new ThreadPool(num_threads));
