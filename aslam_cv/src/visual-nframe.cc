--- conflicted
+++ resolved
@@ -33,31 +33,21 @@
   frames_.resize(ncamera->getNumCameras());
 }
 
-<<<<<<< HEAD
 VisualNFrame::~VisualNFrame() { }
 
 /// \brief get the camera rig
 const NCamera& VisualNFrame::getNCamera() const {
-  CHECK_NOTNULL(cameraRig_.get());
-  return *cameraRig_;
+  CHECK_NOTNULL(camera_rig_.get());
+  return *camera_rig_;
 }
 
 /// \brief get the camera rig
 NCamera::Ptr VisualNFrame::getNCameraShared() {
-  return cameraRig_;
+  return camera_rig_;
 }
 
 NCamera::ConstPtr VisualNFrame::getNCameraShared() const {
-  return cameraRig_;
-=======
-const NCamera& VisualNFrame::getNCameras() const {
-  CHECK_NOTNULL(camera_rig_.get());
-  return *camera_rig_;
-}
-
-NCamera::Ptr VisualNFrame::getNCamerasMutable() {
   return camera_rig_;
->>>>>>> 9a8ccbe0
 }
 
 void VisualNFrame::setNCameras(NCamera::Ptr ncamera) {
