--- conflicted
+++ resolved
@@ -24,38 +24,26 @@
 //}
 
 PinholeCamera::PinholeCamera()
-<<<<<<< HEAD
-  : Camera( Eigen::Vector4d::Zero() ) {
-=======
-    : Base(Eigen::Vector4d::Zero()),
-      distortion_(nullptr) {
->>>>>>> e796f76e
+    : Base(Eigen::Vector4d::Zero()) {
   setImageWidth(0);
   setImageHeight(0);
 }
 
-<<<<<<< HEAD
 PinholeCamera::PinholeCamera(const Eigen::VectorXd& intrinsics,
                              uint32_t image_width, uint32_t image_height,
                              aslam::Distortion::UniquePtr& distortion)
-  : Camera(intrinsics, distortion) {
+  : Base(intrinsics, distortion) {
   CHECK(intrinsicsValid(intrinsics));
 
-=======
-PinholeCamera::PinholeCamera(const Eigen::VectorXd& intrinsics, uint32_t image_width,
-                             uint32_t image_height, aslam::Distortion::Ptr distortion)
-    : Base(intrinsics),
-      distortion_(distortion) {
-  CHECK_EQ(intrinsics.size(), kNumOfParams)<< "intrinsics: invalid size!";
->>>>>>> e796f76e
   setImageWidth(image_width);
   setImageHeight(image_height);
 }
 
 PinholeCamera::PinholeCamera(const Eigen::VectorXd& intrinsics, uint32_t image_width,
                              uint32_t image_height)
-    : Camera(intrinsics) {
+    : Base(intrinsics) {
   CHECK(intrinsicsValid(intrinsics));
+
   setImageWidth(image_width);
   setImageHeight(image_height);
 }
