--- conflicted
+++ resolved
@@ -29,19 +29,11 @@
   setImageHeight(0);
 }
 
-<<<<<<< HEAD
 PinholeCamera::PinholeCamera(const Eigen::VectorXd& intrinsics,
                              uint32_t image_width, uint32_t image_height,
                              aslam::Distortion::UniquePtr& distortion)
   : Camera(intrinsics, distortion) {
   CHECK_EQ(intrinsics.size(), kNumOfParams) << "intrinsics: invalid size!";
-=======
-PinholeCamera::PinholeCamera(const Eigen::VectorXd& intrinsics, uint32_t image_width,
-                             uint32_t image_height, aslam::Distortion::UniquePtr& distortion)
-    : Camera(intrinsics),
-      distortion_(std::move(distortion)) {
-  CHECK_EQ(intrinsics.size(), kNumOfParams)<< "intrinsics: invalid size!";
->>>>>>> c4481185
   setImageWidth(image_width);
   setImageHeight(image_height);
 }
