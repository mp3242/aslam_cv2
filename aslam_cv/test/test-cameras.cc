#include <Eigen/Core>
#include <eigen-checks/gtest.h>
#include <glog/logging.h>
#include <gtest/gtest.h>
#include <typeinfo>

#include <aslam/cameras/camera.h>
#include <aslam/cameras/camera-factory.h>
#include <aslam/cameras/camera-pinhole.h>
#include <aslam/cameras/camera-unified-projection.h>
#include <aslam/cameras/camera-yaml-serialization.h>
#include <aslam/cameras/distortion.h>
#include <aslam/cameras/distortion-fisheye.h>
#include <aslam/cameras/distortion-radtan.h>
#include <aslam/cameras/distortion-equidistant.h>
#include <aslam/common/entrypoint.h>
#include <aslam/common/memory.h>
#include <aslam/common/numdiff-jacobian-tester.h>
#include <aslam/common/yaml-serialization.h>

///////////////////////////////////////////////
// Types to test
///////////////////////////////////////////////
template<typename Camera, typename Distortion>
struct CameraDistortion {
  typedef Camera CameraType;
  typedef Distortion DistortionType;
};

using testing::Types;
typedef Types<CameraDistortion<aslam::PinholeCamera,aslam::FisheyeDistortion>,
    CameraDistortion<aslam::UnifiedProjectionCamera,aslam::FisheyeDistortion>,
    CameraDistortion<aslam::PinholeCamera,aslam::EquidistantDistortion>,
    CameraDistortion<aslam::UnifiedProjectionCamera,aslam::EquidistantDistortion>,
    CameraDistortion<aslam::PinholeCamera,aslam::RadTanDistortion>,
    CameraDistortion<aslam::UnifiedProjectionCamera,aslam::RadTanDistortion>>
    Implementations;

///////////////////////////////////////////////
// Test fixture
///////////////////////////////////////////////
template <class CameraDistortion>
class TestCameras : public testing::Test {
 public:
  typedef typename CameraDistortion::CameraType CameraType;
  typedef typename CameraDistortion::DistortionType DistortionType;
  protected:
    TestCameras() : camera_(CameraType::template createTestCamera<DistortionType>() ) {};
    virtual ~TestCameras() {};
    typename CameraType::Ptr camera_;
};

TYPED_TEST_CASE(TestCameras, Implementations);

///////////////////////////////////////////////
// Generic test cases (run for all models)
///////////////////////////////////////////////
struct Point3dFunctor : public aslam::common::NumDiffFunctor<2, 3> {
  Point3dFunctor(aslam::Camera::ConstPtr camera) : camera_(camera) {
    CHECK(camera);
  };

  virtual ~Point3dFunctor() {};

  bool functional(const typename NumDiffFunctor::InputType& x,
                  typename NumDiffFunctor::ValueType& fvec,
                  typename NumDiffFunctor::JacobianType* Jout) const {
    typename NumDiffFunctor::ValueType out_keypoint;
    CHECK(camera_->getDistortion()) << "Distortion model not set!";
    Eigen::VectorXd dist_coeffs = camera_->getDistortion()->getParameters();
    aslam::ProjectionResult res = camera_->project3Functional(x, nullptr, &dist_coeffs,
                                                              &out_keypoint, Jout, nullptr,
                                                              nullptr);
    fvec = out_keypoint;
    bool success = static_cast<bool>(res);

    if(!success) {
      LOG(ERROR) << "Point: " << x.transpose() << " does not project: " << res
          << ", keypoint: " << out_keypoint.transpose();
    }

    return success;
  };
  aslam::Camera::ConstPtr camera_;
};

TYPED_TEST(TestCameras, JacobianWrtPoint3d) {
  for (int i=0; i<10; i++) {
    Eigen::Vector3d x = this->camera_->createRandomVisiblePoint(10);
    TEST_JACOBIAN_FINITE_DIFFERENCE(Point3dFunctor, x, 1e-6, 1e-5, this->camera_);
  }
}

/// Wrapper that brings the distortion function to the form needed by the differentiator.
template<int numIntrinsics>
struct IntrinsicJacobianFunctor : public aslam::common::NumDiffFunctor<2, numIntrinsics> {

  IntrinsicJacobianFunctor(aslam::Camera::ConstPtr camera, Eigen::Vector3d point_3d)
      : camera_(camera),
        point_3d_(point_3d) {
    CHECK(camera);
  };

  virtual ~IntrinsicJacobianFunctor() {};

  virtual bool functional(
      const typename aslam::common::NumDiffFunctor<2, numIntrinsics>::InputType& x,
      typename aslam::common::NumDiffFunctor<2, numIntrinsics>::ValueType& fvec,
      typename aslam::common::NumDiffFunctor<2, numIntrinsics>::JacobianType* Jout) const {

    CHECK(camera_->getDistortion()) << "Distortion model not set";
    Eigen::VectorXd dist_coeffs = camera_->getDistortion()->getParameters();

    typename aslam::common::NumDiffFunctor<2, numIntrinsics>::ValueType out_keypoint;
    Eigen::Matrix<double, 2, Eigen::Dynamic> JoutDynamic;

    aslam::ProjectionResult res;
    Eigen::Matrix<double, Eigen::Dynamic, 1> xDynamic = x;

    if (!Jout) {
      res = camera_->project3Functional(point_3d_, &xDynamic, &dist_coeffs, &out_keypoint);
    } else {
      res = camera_->project3Functional(point_3d_, &xDynamic, &dist_coeffs, &out_keypoint,
                                        nullptr, &JoutDynamic, nullptr);
      (*Jout) = JoutDynamic;
    }

    fvec = out_keypoint;
    return static_cast<bool>(res);
  };

  aslam::Camera::ConstPtr camera_;
  Eigen::Vector3d point_3d_;
};

TYPED_TEST(TestCameras, JacobianWrtIntrinsics) {
  // Test on a random point...
  Eigen::Vector3d point_3d = this->camera_->createRandomVisiblePoint(3);

  // Using the test intrinsic parameters.
  Eigen::VectorXd intrinsics = this->camera_->getParameters();

  TEST_JACOBIAN_FINITE_DIFFERENCE(IntrinsicJacobianFunctor<TypeParam::CameraType::parameterCount()>,
                                  intrinsics, 1e-8, 1e-6, this->camera_, point_3d);
}

/// Wrapper that brings the distortion function to the form needed by the differentiator.
template<int numParams>
struct DistortionJacobianFunctor : public aslam::common::NumDiffFunctor<2, numParams> {
  DistortionJacobianFunctor(aslam::Camera::ConstPtr camera, const Eigen::Vector3d& point_3d)
      : camera_(camera),
        point_3d_(point_3d) {
    CHECK(camera);
  };
  typedef aslam::common::NumDiffFunctor<2, numParams> Functor;

  virtual ~DistortionJacobianFunctor() {};

  virtual bool functional(
      const typename Functor::InputType& x,
      typename Functor::ValueType& fvec,
      typename Functor::JacobianType* Jout) const {

    CHECK(camera_->getDistortion()) << "Distortion model not set";
    Eigen::VectorXd dist_coeffs = camera_->getDistortion()->getParameters();

    typename Functor::ValueType out_keypoint;

    // Convert to dynamic sized matrix types.
    Eigen::Matrix<double, 2, Eigen::Dynamic> JoutDynamic;
    Eigen::Matrix<double, Eigen::Dynamic, 1> dist_coeff_dynamic = x;

    aslam::ProjectionResult res;
    if (!Jout) {
      res = camera_->project3Functional(point_3d_, nullptr, &dist_coeff_dynamic,
                                        &out_keypoint);
    } else {
      res = camera_->project3Functional(point_3d_, nullptr, &dist_coeff_dynamic,
                                        &out_keypoint, nullptr, nullptr, &JoutDynamic);
      (*Jout) = JoutDynamic;
    }

    fvec = out_keypoint;
    return static_cast<bool>(res);
  };

  aslam::Camera::ConstPtr camera_;
  Eigen::Vector3d point_3d_;
};

TYPED_TEST(TestCameras, JacobianWrtDistortion) {
  // Test on a random point...
  Eigen::Vector3d point_3d = this->camera_->createRandomVisiblePoint(3);

  // Using the test distortion parameters.
  CHECK(this->camera_->getDistortion());
  Eigen::VectorXd dist_coeffs = this->camera_->getDistortion()->getParameters();

  TEST_JACOBIAN_FINITE_DIFFERENCE(DistortionJacobianFunctor<TypeParam::DistortionType::kNumOfParams>,
                                  dist_coeffs, 1e-8, 1e-4 , this->camera_, point_3d);
}

TYPED_TEST(TestCameras, EuclideanToOnAxisKeypoint) {
  Eigen::Vector3d euclidean(0, 0, 1);
  Eigen::Vector2d keypoint;
  this->camera_->project3(euclidean, &keypoint);

  Eigen::Vector2d image_center(this->camera_->cu(), this->camera_->cv());
  EXPECT_TRUE(EIGEN_MATRIX_NEAR(image_center, keypoint, 1e-15));
}

TYPED_TEST(TestCameras, isVisible) {
  const double ru = this->camera_->imageWidth();
  const double rv = this->camera_->imageHeight();
  const double cu = this->camera_->cu();
  const double cv = this->camera_->cv();

  Eigen::Vector2d keypoint1(0, 0);
  EXPECT_TRUE(this->camera_->isKeypointVisible(keypoint1)) << "Keypoint1: " << keypoint1;

  Eigen::Vector2d keypoint2(ru - 1, rv - 1);
  EXPECT_TRUE(this->camera_->isKeypointVisible(keypoint2)) << "Keypoint2: " << keypoint2;

  Eigen::Vector2d keypoint3(cu, cv);
  EXPECT_TRUE(this->camera_->isKeypointVisible(keypoint3)) << "Keypoint3: " << keypoint3;

  Eigen::Vector2d keypoint4(-1, 0);
  EXPECT_FALSE(this->camera_->isKeypointVisible(keypoint4)) << "Keypoint4: " << keypoint4;

  Eigen::Vector2d keypoint5(-1, -1);
  EXPECT_FALSE(this->camera_->isKeypointVisible(keypoint5)) << "Keypoint5: " << keypoint5;

  Eigen::Vector2d keypoint6(ru, rv);
  EXPECT_FALSE(this->camera_->isKeypointVisible(keypoint6)) << "Keypoint6: " << keypoint6;
}

TYPED_TEST(TestCameras, isProjectable) {
  EXPECT_TRUE(this->camera_->isProjectable3(Eigen::Vector3d(0, 0, 1)));       // Center.
  EXPECT_TRUE(this->camera_->isProjectable3(Eigen::Vector3d(5, -5, 30)));     // In front of cam and visible.
  EXPECT_FALSE(this->camera_->isProjectable3(Eigen::Vector3d(5000, -5, 1)));  // In front of cam, outside range.
  EXPECT_FALSE(this->camera_->isProjectable3(Eigen::Vector3d(-10, -10, -10))); // Behind cam.
  EXPECT_FALSE(this->camera_->isProjectable3(Eigen::Vector3d(0, 0, -1)));     // Behind, center.
}

TYPED_TEST(TestCameras, CameraTest_isInvertible) {
  const int N = 100;
  const double depth = 10.0;
  Eigen::Matrix3Xd points1(3,N);
  Eigen::Matrix2Xd projections1(2,N);
  Eigen::Matrix3Xd points2(3,N);
  Eigen::Matrix3Xd points3(3,N);
  Eigen::Matrix2Xd projections3(2,N);
  Eigen::Vector3d point;
  Eigen::Vector2d keypoint;

  // N times, project and back-project a random point at a known depth.
  // Then check that the back projection matches the projection.
  for(size_t n = 0; n < N; ++n) {
    points1.col(n) = this->camera_->createRandomVisiblePoint(depth);
    aslam::ProjectionResult result = this->camera_->project3(points1.col(n), &keypoint);
    projections1.col(n) = keypoint;
    ASSERT_EQ(aslam::ProjectionResult::Status::KEYPOINT_VISIBLE, result.getDetailedStatus());
    bool success = this->camera_->backProject3(keypoint, &point);
    ASSERT_TRUE(success);
    point.normalize();
    points2.col(n) = point * depth;
  }
  // The distortion models are not invertible so we have to be generous here.
  EXPECT_TRUE(EIGEN_MATRIX_NEAR(points1, points2, 1e-2));

  // Do the same with the vectorized functions.
  std::vector<aslam::ProjectionResult> result;
  this->camera_->project3Vectorized(points1, &projections3, &result);
  for(size_t n = 0; n < N; ++n) {
    ASSERT_EQ(aslam::ProjectionResult::Status::KEYPOINT_VISIBLE, result[n].getDetailedStatus());
  }
  std::vector<bool> success;
  this->camera_->backProject3Vectorized(projections3, &points3, &success);
  for(size_t n = 0; n < N; ++n) {
    ASSERT_TRUE(success[n]);
    points3.col(n).normalize();
    points3.col(n) *= depth;
  }
  // The distortion models are not invertible so we have to be generous here.
  EXPECT_TRUE(EIGEN_MATRIX_NEAR(points1, points3, 1e-2));
}

TYPED_TEST(TestCameras, TestClone) {
  aslam::Camera::Ptr cam1(this->camera_->clone());

  EXPECT_TRUE(this->camera_.get() != nullptr); // Check both are valid objects.
  EXPECT_TRUE(cam1.get() != nullptr);
  EXPECT_TRUE(this->camera_.get() != cam1.get());  // Check those are two different instances.
  EXPECT_TRUE(*(this->camera_) == *cam1);  // Check that the copy is the same as the original.

  // Check that the distortion object is copied aswell.
  EXPECT_TRUE(this->camera_->getDistortion() != cam1->getDistortion());
  // Check that the copy is the same as the original.
  EXPECT_TRUE(*(this->camera_->getDistortion()) == *cam1->getDistortion());
}



TYPED_TEST(TestCameras, invalidMaskTest) {
  // Die on empty mask.
  cv::Mat mask;
  EXPECT_DEATH(this->camera_->setMask(mask), "^");

  // Die on wrong type.
  mask = cv::Mat::zeros(cv::Size2i(this->camera_->imageWidth(), this->camera_->imageHeight()), CV_8UC2);
  EXPECT_DEATH(this->camera_->setMask(mask), "^");

  // Die on wrong size.
  mask = cv::Mat::zeros(cv::Size2i(this->camera_->imageWidth() - 1, this->camera_->imageHeight()), CV_8UC1);
  EXPECT_DEATH(this->camera_->setMask(mask), "^");
}

TYPED_TEST(TestCameras, validMaskTest) {
  cv::Mat mask = cv::Mat::ones(cv::Size2i(this->camera_->imageWidth(), this->camera_->imageHeight()), CV_8UC1);
  mask.at<uint8_t>(20, 10) = 0;

  EXPECT_FALSE(this->camera_->hasMask());
  this->camera_->setMask(mask);
  EXPECT_TRUE(this->camera_->hasMask());

  typedef Eigen::Vector2d Vec2;
  EXPECT_TRUE(this->camera_->isMasked(Vec2(-1.,-1.)));
  EXPECT_FALSE(this->camera_->isMasked(Vec2(0.,0.)));
  EXPECT_TRUE(this->camera_->isMasked(Vec2(this->camera_->imageWidth(),
                                           this->camera_->imageHeight())));
  EXPECT_FALSE(this->camera_->isMasked(Vec2(this->camera_->imageWidth() - 1.1,
                                            this->camera_->imageHeight() - 1.1)));
  EXPECT_FALSE(this->camera_->isMasked(Vec2(0.0,
                                            this->camera_->imageHeight() - 1.1)));
  EXPECT_FALSE(this->camera_->isMasked(Vec2(this->camera_->imageWidth() - 1.1,
                                            0.0)));

  // Check the valid/invalid.
  EXPECT_FALSE(this->camera_->isMasked(Vec2(2.0, 2.0)));
  EXPECT_FALSE(this->camera_->isMasked(Vec2(9.0, 19.0)));
  EXPECT_FALSE(this->camera_->isMasked(Vec2(10.0, 19.0)));
  EXPECT_FALSE(this->camera_->isMasked(Vec2(10.0, 21.0)));
  EXPECT_FALSE(this->camera_->isMasked(Vec2(11.0, 21.0)));
  EXPECT_FALSE(this->camera_->isMasked(Vec2(9.0, 21.0)));
  EXPECT_TRUE(this->camera_->isMasked(Vec2(10.0, 20.0)));
  EXPECT_TRUE(this->camera_->isMasked(Vec2(10.5, 20.5)));
}

///////////////////////////////////////////////
// Model specific test cases
///////////////////////////////////////////////

TEST(TestCameraPinhole, ManualProjectionWithoutDistortion) {
  //Create camera without distortion
  aslam::PinholeCamera::Ptr camera = aslam::PinholeCamera::createTestCamera();

  double kx =  1.0,
         ky =  1.2,
         kz = 10.0;

  Eigen::Vector3d euclidean(kx, ky, kz);
  Eigen::Vector2d keypoint;

  // Manually project
  Eigen::Vector2d keypoint_manual(camera->fu() * (kx / kz) + camera->cu(),
                                  camera->fv() * (ky / kz) + camera->cv());

  // Project using the camera methods
  aslam::ProjectionResult res;
  res = camera->project3(euclidean, &keypoint);
  EXPECT_TRUE(res.getDetailedStatus() == aslam::ProjectionResult::KEYPOINT_VISIBLE);
  EXPECT_TRUE(EIGEN_MATRIX_NEAR(keypoint_manual, keypoint, 1e-15));
  keypoint.setZero();

  Eigen::Matrix<double, 2, 3> out_jacobian;
  res = camera->project3(euclidean, &keypoint, &out_jacobian);
  EXPECT_TRUE(res.getDetailedStatus() == aslam::ProjectionResult::KEYPOINT_VISIBLE);
  EXPECT_TRUE(EIGEN_MATRIX_NEAR(keypoint_manual, keypoint, 1e-15));
  keypoint.setZero();

  res = camera->project3Functional(euclidean, nullptr, nullptr, &keypoint);
  EXPECT_TRUE(res.getDetailedStatus() == aslam::ProjectionResult::KEYPOINT_VISIBLE);
  EXPECT_TRUE(EIGEN_MATRIX_NEAR(keypoint_manual, keypoint, 1e-15));
  keypoint.setZero();

  res = camera->project3Functional(euclidean, nullptr, nullptr, &keypoint,
                                   nullptr, nullptr, nullptr);
  EXPECT_TRUE(res.getDetailedStatus() == aslam::ProjectionResult::KEYPOINT_VISIBLE);
  EXPECT_TRUE(EIGEN_MATRIX_NEAR(keypoint_manual, keypoint, 1e-15));
  keypoint.setZero();
}

TEST(TestCameraUnifiedProjection, ManualProjectionWithoutDistortion) {
  //Create camera without distortion
  aslam::UnifiedProjectionCamera::Ptr camera = aslam::UnifiedProjectionCamera::createTestCamera();

  double kx =  1.0,
         ky =  1.2,
         kz = 10.0;

  Eigen::Vector3d euclidean(kx, ky, kz);
  Eigen::Vector2d keypoint;

  // Manually project
  const double rz = 1.0 / (kz + camera->xi() * euclidean.norm());
  Eigen::Vector2d keypoint_manual(camera->fu() * (kx * rz) + camera->cu(),
                                  camera->fv() * (ky * rz) + camera->cv());

  // Project using the camera methods
  aslam::ProjectionResult res;
  res = camera->project3(euclidean, &keypoint);
  EXPECT_TRUE(res.getDetailedStatus() == aslam::ProjectionResult::KEYPOINT_VISIBLE);
  EXPECT_TRUE(EIGEN_MATRIX_NEAR(keypoint_manual, keypoint, 1e-15));
  keypoint.setZero();

  Eigen::Matrix<double, 2, 3> out_jacobian;
  res = camera->project3(euclidean, &keypoint, &out_jacobian);
  EXPECT_TRUE(res.getDetailedStatus() == aslam::ProjectionResult::KEYPOINT_VISIBLE);
  EXPECT_TRUE(EIGEN_MATRIX_NEAR(keypoint_manual, keypoint, 1e-15));
  keypoint.setZero();

  res = camera->project3Functional(euclidean, nullptr, nullptr, &keypoint);
  EXPECT_TRUE(res.getDetailedStatus() == aslam::ProjectionResult::KEYPOINT_VISIBLE);
  EXPECT_TRUE(EIGEN_MATRIX_NEAR(keypoint_manual, keypoint, 1e-15));
  keypoint.setZero();

  res = camera->project3Functional(euclidean, nullptr,
                                   nullptr, &keypoint, nullptr, nullptr, nullptr);
  EXPECT_TRUE(res.getDetailedStatus() == aslam::ProjectionResult::KEYPOINT_VISIBLE);
  EXPECT_TRUE(EIGEN_MATRIX_NEAR(keypoint_manual, keypoint, 1e-15));
  keypoint.setZero();
}

TEST(TestCameraUnifiedProjection, ProjectionResult) {
  // Create camera without distortion.
  aslam::UnifiedProjectionCamera::Ptr cam = aslam::UnifiedProjectionCamera::createTestCamera();

  Eigen::Vector2d keypoint;
  aslam::ProjectionResult ret;

  // In front of cam -> visible.
  ret = cam->project3(Eigen::Vector3d(1, 1, 10), &keypoint);
  EXPECT_EQ(ret.getDetailedStatus(), aslam::ProjectionResult::Status::KEYPOINT_VISIBLE);
  EXPECT_TRUE(static_cast<bool>(ret));

  // Outside image box.
  ret = cam->project3(Eigen::Vector3d(0.0, 10, -10), &keypoint);
  EXPECT_EQ(ret.getDetailedStatus(), aslam::ProjectionResult::Status::KEYPOINT_OUTSIDE_IMAGE_BOX);
  EXPECT_FALSE(static_cast<bool>(ret));

  // Invalid projection (invalid if: z <= -(fov_parameter(xi()) * d) )
  ret = cam->project3(Eigen::Vector3d(0, 0, -10), &keypoint);
  EXPECT_EQ(ret.getDetailedStatus(), aslam::ProjectionResult::Status::PROJECTION_INVALID);
  EXPECT_FALSE(static_cast<bool>(ret));
}

TEST(TestCameraPinhole, ProjectionResult) {
  // Create camera without distortion.
  aslam::PinholeCamera::Ptr cam = aslam::PinholeCamera::createTestCamera();

  Eigen::Vector2d keypoint;
  aslam::ProjectionResult ret;

  // Check initialization value of aslam::ProjectionResult
  EXPECT_EQ(ret.getDetailedStatus(), aslam::ProjectionResult::Status::UNINITIALIZED);

  // In front of cam -> visible.
  ret = cam->project3(Eigen::Vector3d(1, 1, 10), &keypoint);
  EXPECT_EQ(ret.getDetailedStatus(), aslam::ProjectionResult::Status::KEYPOINT_VISIBLE);
  EXPECT_TRUE(static_cast<bool>(ret));

  // Behind cam -> not visible.
  ret = cam->project3(Eigen::Vector3d(1, 1, -10), &keypoint);
  EXPECT_EQ(ret.getDetailedStatus(), aslam::ProjectionResult::Status::POINT_BEHIND_CAMERA);
  EXPECT_FALSE(static_cast<bool>(ret));

  // Outside image box
  ret = cam->project3(Eigen::Vector3d(1000, 1000, 10), &keypoint);
  EXPECT_EQ(ret.getDetailedStatus(), aslam::ProjectionResult::Status::KEYPOINT_OUTSIDE_IMAGE_BOX);
  EXPECT_FALSE(static_cast<bool>(ret));

  // Invalid projection
  ret = cam->project3(Eigen::Vector3d(1, 1, 0.0), &keypoint);
  EXPECT_EQ(ret.getDetailedStatus(), aslam::ProjectionResult::Status::PROJECTION_INVALID);
  EXPECT_FALSE(static_cast<bool>(ret));
}

TEST(CameraComparison, TestEquality) {
  aslam::Camera::Ptr pinhole_nodist = aslam::PinholeCamera::createTestCamera();
  aslam::Camera::Ptr pinhole_radtan = aslam::PinholeCamera::createTestCamera<aslam::RadTanDistortion>();
  aslam::Camera::Ptr pinhole_equi = aslam::PinholeCamera::createTestCamera<aslam::EquidistantDistortion>();

  EXPECT_TRUE(*pinhole_nodist == *pinhole_nodist);  // Same camera, should be equal.
  EXPECT_FALSE(*pinhole_radtan == *pinhole_nodist); // Different distortion model.
  EXPECT_FALSE(*pinhole_radtan == *pinhole_equi);   // Different distortion model.

  aslam::Camera::Ptr udc_nodist = aslam::UnifiedProjectionCamera::createTestCamera();
  aslam::Camera::Ptr udc_radtan = aslam::UnifiedProjectionCamera::createTestCamera<aslam::RadTanDistortion>();
  aslam::Camera::Ptr udc_fisheye = aslam::UnifiedProjectionCamera::createTestCamera<aslam::FisheyeDistortion>();

  EXPECT_FALSE(*pinhole_nodist == *udc_nodist);  // Different camera model.
  EXPECT_FALSE(*pinhole_nodist == *udc_fisheye); // Different camera and distortion model.

  aslam::PinholeCamera::Ptr pinhole_A =
      aslam::createCamera<aslam::PinholeCamera, aslam::RadTanDistortion>(
          Eigen::Vector4d(400, 400, 300, 200),  // intrinsics
          720, 480,  //resolution
          Eigen::Vector4d(0.1, 0.2, 0.3, 0.4)); // distortion coeffs

  aslam::PinholeCamera::Ptr pinhole_B =
      aslam::createCamera<aslam::PinholeCamera, aslam::RadTanDistortion>(
          Eigen::Vector4d(500, 400, 300, 200),  // intrinsics
          720, 480,  //resolution
          Eigen::Vector4d(0.1, 0.2, 0.3, 0.4)); // distortion coeffs

  aslam::PinholeCamera::Ptr pinhole_C =
      aslam::createCamera<aslam::PinholeCamera, aslam::RadTanDistortion>(
          Eigen::Vector4d(400, 400, 300, 200),  // intrinsics
          720, 480,  //resolution
          Eigen::Vector4d(0.3, 0.2, 0.3, 0.4)); // distortion coeffs

  aslam::PinholeCamera::Ptr pinhole_D =
      aslam::createCamera<aslam::PinholeCamera, aslam::RadTanDistortion>(
          Eigen::Vector4d(400, 460, 300, 200),  // intrinsics
          720, 480,  //resolution
          Eigen::Vector4d(0.4, 0.2, 0.3, 0.4)); // distortion coeffs

  EXPECT_TRUE(*pinhole_C == *pinhole_C);   // Same camera, should be equal.
  EXPECT_FALSE(*pinhole_A == *pinhole_B);  // Different intrinsics.
  EXPECT_FALSE(*pinhole_A == *pinhole_C);  // Different distortion coeffs.
  EXPECT_FALSE(*pinhole_C == *pinhole_D);  // Different intrinsics and distortion coeffs.
}

<<<<<<< HEAD
TEST(TestCameraFactory, testEmptyYaml) {
  YAML::Node node = YAML::Load("{}");
  aslam::Camera::Ptr camera;
  camera = node.as<aslam::Camera::Ptr>();
  EXPECT_EQ(camera, nullptr);
}

TEST(TestCameraFactory, testNoDistortionYaml) {
  YAML::Node node = YAML::Load("{type: pinhole, intrinsics: {rows: 4, cols: 1, data: [100,110,320,240]}, image_height: 480, image_width: 640}");
  aslam::Camera::Ptr camera;
  camera = node.as<aslam::Camera::Ptr>();
  EXPECT_TRUE(camera.get() != nullptr);
  EXPECT_EQ(typeid(*camera.get()), typeid(aslam::PinholeCamera));
  aslam::PinholeCamera::Ptr pincam = std::dynamic_pointer_cast<aslam::PinholeCamera>(camera);
  EXPECT_EQ(100, pincam->fu());
  EXPECT_EQ(110, pincam->fv());
  EXPECT_EQ(320, pincam->cu());
  EXPECT_EQ(240, pincam->cv());
  EXPECT_EQ(480u, pincam->imageHeight());
  EXPECT_EQ(640u, pincam->imageWidth());
  EXPECT_FALSE(pincam->getId().isValid());
  EXPECT_EQ(0u, pincam->getLineDelayNanoSeconds());
  EXPECT_EQ(pincam->getDistortion(), nullptr);
}

TEST(TestCameraFactory, testBadIntrinsics1) {
  // Data size doesn't match the rows/cols
  YAML::Node node = YAML::Load("{type: pinhole, intrinsics: {rows: 4, cols: 1, data: [100,110,320]}, image_height: 480, image_width: 640}");
  aslam::Camera::Ptr camera;
  camera = node.as<aslam::Camera::Ptr>();
  EXPECT_EQ(camera, nullptr);
}

TEST(TestCameraFactory, testBadIntrinsics2) {
  // Intrinsics size doesn't match the required size.
  YAML::Node node = YAML::Load("{type: pinhole, intrinsics: {rows: 3, cols: 1, data: [100,110,320]}, image_height: 480, image_width: 640}");
  aslam::Camera::Ptr camera;
  camera = node.as<aslam::Camera::Ptr>();
  EXPECT_EQ(camera, nullptr);
}




///////////////////////////////////////////////
// Test fixture
///////////////////////////////////////////////
template <class _CameraType>
class TestYamlNoDistortion : public testing::Test {
 public:
  typedef typename _CameraType::CameraType CameraType;
  protected:
  TestYamlNoDistortion() : camera_(CameraType::createTestCamera() ) {};
    virtual ~TestYamlNoDistortion() {};
    typename aslam::Camera::Ptr camera_;
};

template <class CameraDistortion>
class TestYaml : public testing::Test {
 public:
  typedef typename CameraDistortion::CameraType CameraType;
  typedef typename CameraDistortion::DistortionType DistortionType;

  protected:
  TestYaml() : camera_(CameraType::template createTestCamera<DistortionType>()) {};
    virtual ~TestYaml() {};
    typename aslam::Camera::Ptr camera_;
};

TYPED_TEST_CASE(TestYamlNoDistortion, Implementations);

TYPED_TEST_CASE(TestYaml, Implementations);

TYPED_TEST(TestYamlNoDistortion, TestSaveAndLoad){
  ASSERT_NE(this->camera_, nullptr);
  YAML::Save(this->camera_, "test.yaml");
  aslam::Camera::Ptr camera;
  YAML::Load("test.yaml", &camera);
  ASSERT_NE(camera, nullptr);
  EXPECT_TRUE(*camera.get() == *this->camera_.get());
}

TYPED_TEST(TestYaml, TestSaveAndLoad){
  ASSERT_NE(this->camera_, nullptr);
  YAML::Save(this->camera_, "test.yaml");
  aslam::Camera::Ptr camera;
  YAML::Load("test.yaml", &camera);
  ASSERT_NE(camera, nullptr);
  EXPECT_TRUE(*camera.get() == *this->camera_.get());
=======
///////////////////////////////////////////////
// Test valid parameters
///////////////////////////////////////////////
TEST(TestParameters, testPinholeParameters) {
  // Check num parameters:
  Eigen::Vector3d invalid1 = Eigen::Vector3d::Zero();
  EXPECT_FALSE(aslam::PinholeCamera::areParametersValid(invalid1));

  Eigen::Matrix<double, 5, 1> invalid2 = Eigen::Matrix<double, 5, 1>::Zero();
  EXPECT_FALSE(aslam::PinholeCamera::areParametersValid(invalid2));

  Eigen::Vector4d invalid3 = Eigen::Vector4d::Zero();
  EXPECT_FALSE(aslam::PinholeCamera::areParametersValid(invalid3));

  // Check any of the paramters below 0:
  Eigen::Vector4d invalid4 = Eigen::Vector4d(0.0, 1.0, 1.0, 1.0);
  EXPECT_FALSE(aslam::PinholeCamera::areParametersValid(invalid4));

  Eigen::Vector4d invalid5 = Eigen::Vector4d(1.0, 0.0, 1.0, 1.0);
  EXPECT_FALSE(aslam::PinholeCamera::areParametersValid(invalid5));

  Eigen::Vector4d invalid6 = Eigen::Vector4d(1.0, 1.0, 0.0, 1.0);
  EXPECT_FALSE(aslam::PinholeCamera::areParametersValid(invalid6));

  Eigen::Vector4d invalid7 = Eigen::Vector4d(1.0, 1.0, 1.0, 0.0);
  EXPECT_FALSE(aslam::PinholeCamera::areParametersValid(invalid7));

  Eigen::Vector4d valid = Eigen::Vector4d(1.0, 1.0, 1.0, 1.0);
  EXPECT_TRUE(aslam::PinholeCamera::areParametersValid(valid));
}

TEST(TestParameters, testUnifiedProjectionParameters) {
  // Check num parameters:
  Eigen::Vector4d invalid1 = Eigen::Vector4d::Zero();
  EXPECT_FALSE(aslam::UnifiedProjectionCamera::areParametersValid(invalid1));

  Eigen::Matrix<double, 6, 1> invalid2 = Eigen::Matrix<double, 6, 1>::Zero();
  EXPECT_FALSE(aslam::UnifiedProjectionCamera::areParametersValid(invalid2));

  typedef Eigen::Matrix<double, 5, 1> Intrinsics;
  Intrinsics invalid3 = Intrinsics::Zero();
  EXPECT_FALSE(aslam::UnifiedProjectionCamera::areParametersValid(invalid3));

  // Check any of the paramters below 0:
  Intrinsics invalid4;
  invalid4 << -1.0, 1.0, 1.0, 1.0, 1.0;
  EXPECT_FALSE(aslam::UnifiedProjectionCamera::areParametersValid(invalid4));

  Intrinsics invalid5;
  invalid5 << 1.0, 0.0, 1.0, 1.0, 1.0;
  EXPECT_FALSE(aslam::UnifiedProjectionCamera::areParametersValid(invalid5));

  Intrinsics invalid6;
  invalid6 << 1.0, 1.0, 0.0, 1.0, 1.0;
  EXPECT_FALSE(aslam::UnifiedProjectionCamera::areParametersValid(invalid6));

  Intrinsics invalid7;
  invalid7 << 1.0, 1.0, 1.0, 0.0, 1.0;
  EXPECT_FALSE(aslam::UnifiedProjectionCamera::areParametersValid(invalid7));

  Intrinsics invalid8;
  invalid8 << 1.0, 1.0, 1.0, 1.0, 0.0;
  EXPECT_FALSE(aslam::UnifiedProjectionCamera::areParametersValid(invalid8));

  Intrinsics valid;
  valid << 0.0, 1.0, 1.0, 1.0, 1.0;
  EXPECT_TRUE(aslam::UnifiedProjectionCamera::areParametersValid(valid));
>>>>>>> b85f9dea
}

ASLAM_UNITTEST_ENTRYPOINT
<|MERGE_RESOLUTION|>--- conflicted
+++ resolved
@@ -531,7 +531,75 @@
   EXPECT_FALSE(*pinhole_C == *pinhole_D);  // Different intrinsics and distortion coeffs.
 }
 
-<<<<<<< HEAD
+///////////////////////////////////////////////
+// Test valid parameters
+///////////////////////////////////////////////
+TEST(TestParameters, testPinholeParameters) {
+  // Check num parameters:
+  Eigen::Vector3d invalid1 = Eigen::Vector3d::Zero();
+  EXPECT_FALSE(aslam::PinholeCamera::areParametersValid(invalid1));
+
+  Eigen::Matrix<double, 5, 1> invalid2 = Eigen::Matrix<double, 5, 1>::Zero();
+  EXPECT_FALSE(aslam::PinholeCamera::areParametersValid(invalid2));
+
+  Eigen::Vector4d invalid3 = Eigen::Vector4d::Zero();
+  EXPECT_FALSE(aslam::PinholeCamera::areParametersValid(invalid3));
+
+  // Check any of the paramters below 0:
+  Eigen::Vector4d invalid4 = Eigen::Vector4d(0.0, 1.0, 1.0, 1.0);
+  EXPECT_FALSE(aslam::PinholeCamera::areParametersValid(invalid4));
+
+  Eigen::Vector4d invalid5 = Eigen::Vector4d(1.0, 0.0, 1.0, 1.0);
+  EXPECT_FALSE(aslam::PinholeCamera::areParametersValid(invalid5));
+
+  Eigen::Vector4d invalid6 = Eigen::Vector4d(1.0, 1.0, 0.0, 1.0);
+  EXPECT_FALSE(aslam::PinholeCamera::areParametersValid(invalid6));
+
+  Eigen::Vector4d invalid7 = Eigen::Vector4d(1.0, 1.0, 1.0, 0.0);
+  EXPECT_FALSE(aslam::PinholeCamera::areParametersValid(invalid7));
+
+  Eigen::Vector4d valid = Eigen::Vector4d(1.0, 1.0, 1.0, 1.0);
+  EXPECT_TRUE(aslam::PinholeCamera::areParametersValid(valid));
+}
+
+TEST(TestParameters, testUnifiedProjectionParameters) {
+  // Check num parameters:
+  Eigen::Vector4d invalid1 = Eigen::Vector4d::Zero();
+  EXPECT_FALSE(aslam::UnifiedProjectionCamera::areParametersValid(invalid1));
+
+  Eigen::Matrix<double, 6, 1> invalid2 = Eigen::Matrix<double, 6, 1>::Zero();
+  EXPECT_FALSE(aslam::UnifiedProjectionCamera::areParametersValid(invalid2));
+
+  typedef Eigen::Matrix<double, 5, 1> Intrinsics;
+  Intrinsics invalid3 = Intrinsics::Zero();
+  EXPECT_FALSE(aslam::UnifiedProjectionCamera::areParametersValid(invalid3));
+
+  // Check any of the paramters below 0:
+  Intrinsics invalid4;
+  invalid4 << -1.0, 1.0, 1.0, 1.0, 1.0;
+  EXPECT_FALSE(aslam::UnifiedProjectionCamera::areParametersValid(invalid4));
+
+  Intrinsics invalid5;
+  invalid5 << 1.0, 0.0, 1.0, 1.0, 1.0;
+  EXPECT_FALSE(aslam::UnifiedProjectionCamera::areParametersValid(invalid5));
+
+  Intrinsics invalid6;
+  invalid6 << 1.0, 1.0, 0.0, 1.0, 1.0;
+  EXPECT_FALSE(aslam::UnifiedProjectionCamera::areParametersValid(invalid6));
+
+  Intrinsics invalid7;
+  invalid7 << 1.0, 1.0, 1.0, 0.0, 1.0;
+  EXPECT_FALSE(aslam::UnifiedProjectionCamera::areParametersValid(invalid7));
+
+  Intrinsics invalid8;
+  invalid8 << 1.0, 1.0, 1.0, 1.0, 0.0;
+  EXPECT_FALSE(aslam::UnifiedProjectionCamera::areParametersValid(invalid8));
+
+  Intrinsics valid;
+  valid << 0.0, 1.0, 1.0, 1.0, 1.0;
+  EXPECT_TRUE(aslam::UnifiedProjectionCamera::areParametersValid(valid));
+}
+
 TEST(TestCameraFactory, testEmptyYaml) {
   YAML::Node node = YAML::Load("{}");
   aslam::Camera::Ptr camera;
@@ -574,8 +642,6 @@
 }
 
 
-
-
 ///////////////////////////////////////////////
 // Test fixture
 ///////////////////////////////////////////////
@@ -621,75 +687,5 @@
   YAML::Load("test.yaml", &camera);
   ASSERT_NE(camera, nullptr);
   EXPECT_TRUE(*camera.get() == *this->camera_.get());
-=======
-///////////////////////////////////////////////
-// Test valid parameters
-///////////////////////////////////////////////
-TEST(TestParameters, testPinholeParameters) {
-  // Check num parameters:
-  Eigen::Vector3d invalid1 = Eigen::Vector3d::Zero();
-  EXPECT_FALSE(aslam::PinholeCamera::areParametersValid(invalid1));
-
-  Eigen::Matrix<double, 5, 1> invalid2 = Eigen::Matrix<double, 5, 1>::Zero();
-  EXPECT_FALSE(aslam::PinholeCamera::areParametersValid(invalid2));
-
-  Eigen::Vector4d invalid3 = Eigen::Vector4d::Zero();
-  EXPECT_FALSE(aslam::PinholeCamera::areParametersValid(invalid3));
-
-  // Check any of the paramters below 0:
-  Eigen::Vector4d invalid4 = Eigen::Vector4d(0.0, 1.0, 1.0, 1.0);
-  EXPECT_FALSE(aslam::PinholeCamera::areParametersValid(invalid4));
-
-  Eigen::Vector4d invalid5 = Eigen::Vector4d(1.0, 0.0, 1.0, 1.0);
-  EXPECT_FALSE(aslam::PinholeCamera::areParametersValid(invalid5));
-
-  Eigen::Vector4d invalid6 = Eigen::Vector4d(1.0, 1.0, 0.0, 1.0);
-  EXPECT_FALSE(aslam::PinholeCamera::areParametersValid(invalid6));
-
-  Eigen::Vector4d invalid7 = Eigen::Vector4d(1.0, 1.0, 1.0, 0.0);
-  EXPECT_FALSE(aslam::PinholeCamera::areParametersValid(invalid7));
-
-  Eigen::Vector4d valid = Eigen::Vector4d(1.0, 1.0, 1.0, 1.0);
-  EXPECT_TRUE(aslam::PinholeCamera::areParametersValid(valid));
-}
-
-TEST(TestParameters, testUnifiedProjectionParameters) {
-  // Check num parameters:
-  Eigen::Vector4d invalid1 = Eigen::Vector4d::Zero();
-  EXPECT_FALSE(aslam::UnifiedProjectionCamera::areParametersValid(invalid1));
-
-  Eigen::Matrix<double, 6, 1> invalid2 = Eigen::Matrix<double, 6, 1>::Zero();
-  EXPECT_FALSE(aslam::UnifiedProjectionCamera::areParametersValid(invalid2));
-
-  typedef Eigen::Matrix<double, 5, 1> Intrinsics;
-  Intrinsics invalid3 = Intrinsics::Zero();
-  EXPECT_FALSE(aslam::UnifiedProjectionCamera::areParametersValid(invalid3));
-
-  // Check any of the paramters below 0:
-  Intrinsics invalid4;
-  invalid4 << -1.0, 1.0, 1.0, 1.0, 1.0;
-  EXPECT_FALSE(aslam::UnifiedProjectionCamera::areParametersValid(invalid4));
-
-  Intrinsics invalid5;
-  invalid5 << 1.0, 0.0, 1.0, 1.0, 1.0;
-  EXPECT_FALSE(aslam::UnifiedProjectionCamera::areParametersValid(invalid5));
-
-  Intrinsics invalid6;
-  invalid6 << 1.0, 1.0, 0.0, 1.0, 1.0;
-  EXPECT_FALSE(aslam::UnifiedProjectionCamera::areParametersValid(invalid6));
-
-  Intrinsics invalid7;
-  invalid7 << 1.0, 1.0, 1.0, 0.0, 1.0;
-  EXPECT_FALSE(aslam::UnifiedProjectionCamera::areParametersValid(invalid7));
-
-  Intrinsics invalid8;
-  invalid8 << 1.0, 1.0, 1.0, 1.0, 0.0;
-  EXPECT_FALSE(aslam::UnifiedProjectionCamera::areParametersValid(invalid8));
-
-  Intrinsics valid;
-  valid << 0.0, 1.0, 1.0, 1.0, 1.0;
-  EXPECT_TRUE(aslam::UnifiedProjectionCamera::areParametersValid(valid));
->>>>>>> b85f9dea
-}
-
+}
 ASLAM_UNITTEST_ENTRYPOINT
