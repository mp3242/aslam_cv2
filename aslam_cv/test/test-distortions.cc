--- conflicted
+++ resolved
@@ -87,17 +87,11 @@
 
     // Get function value and Jacobian
     if(Jout)
-<<<<<<< HEAD
-      distortion_.distortUsingExternalCoefficients(dist_coeffs_, &out_keypoint, Jout);
+      distortion_.distortUsingExternalCoefficients(&dist_coeffs_, &out_keypoint, Jout);
     else
-      distortion_.distortUsingExternalCoefficients(dist_coeffs_, &out_keypoint, nullptr);
-=======
-      distortion_->distortUsingExternalCoefficients(&dist_coeffs_, &out_keypoint, Jout);
-    else
-      distortion_->distortUsingExternalCoefficients(&dist_coeffs_, &out_keypoint, nullptr);
->>>>>>> 0fb6d4e8
+      distortion_.distortUsingExternalCoefficients(&dist_coeffs_, &out_keypoint, nullptr);
+
     fvec = out_keypoint;
-
     return true;
   };
 
@@ -134,20 +128,13 @@
     Eigen::Matrix<double, Eigen::Dynamic, 1> xDynamic = x;
 
     // Get value
-<<<<<<< HEAD
-    distortion_.distortUsingExternalCoefficients(x, &out_keypoint, nullptr);
-=======
-    distortion_->distortUsingExternalCoefficients(&xDynamic, &out_keypoint, nullptr);
->>>>>>> 0fb6d4e8
+    distortion_.distortUsingExternalCoefficients(&xDynamic, &out_keypoint, nullptr);
+
     fvec = out_keypoint;
 
     // Get Jacobian wrt distortion coeffs.
     if(Jout) {
-<<<<<<< HEAD
-      distortion_.distortParameterJacobian(x, keypoint_, &JoutDynamic);
-=======
-      distortion_->distortParameterJacobian(&xDynamic, keypoint_, &JoutDynamic);
->>>>>>> 0fb6d4e8
+      distortion_.distortParameterJacobian(&xDynamic, keypoint_, &JoutDynamic);
       (*Jout) = JoutDynamic;
     }
 
