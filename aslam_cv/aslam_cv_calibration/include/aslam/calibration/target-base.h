#ifndef ASLAM_CALIBRATION_TARGET_BASE_H
#define ASLAM_CALIBRATION_TARGET_BASE_H

#include <utility>
#include <vector>

#include <aslam/common/macros.h>
#include <Eigen/Core>
#include <opencv2/core/core.hpp>

namespace aslam {
namespace calibration {
class TargetObservation;

<<<<<<< HEAD
/// \class TargetBase
/// \brief Represents a calibration target with known geometry.
///
/// The class is a little limiting:
///  The target is supposed to be square such that each row has the same number of points.
///  Points along a row are supposed to be nominally colinear.
///  Points along a column are supposed to be nominally colinear.
=======
/**
 * \class TargetBase
 * \brief Represents a calibration target with known geometry.
 *
 * The class is a little limiting:
 * The target is supposed to be square such that each row has the same number of points.
 * Points along a row are supposed to be colinear.
 * Points along a column are supposed to be colinear.
 *
 */
>>>>>>> 88f49a5e
class TargetBase {
 public:
  EIGEN_MAKE_ALIGNED_OPERATOR_NEW
  ASLAM_POINTER_TYPEDEFS(TargetBase);

 protected:
  TargetBase(size_t rows, size_t cols, const Eigen::Matrix3Xd& target_points);

 public:
  virtual ~TargetBase() {};

<<<<<<< HEAD
=======
  /// Extract the calibration target points from an image.
  virtual bool computeObservation(const cv::Mat& /*image*/,
                                  Eigen::Matrix2Xd* /*image_points*/,
                                  std::vector<bool>* /*corner_observed*/) const = 0;

>>>>>>> 88f49a5e
  /// Get all points from the target expressed in the target frame.
  Eigen::Matrix3Xd points() const;
  /// Get a point from the target expressed in the target frame.
  Eigen::Vector3d point(size_t point_idx) const;
  /// Return pointer to the i-th grid point in target frame.
  double* pointMutable(size_t point_idx);
  /// Get a point from the target expressed in the target frame by row and column.
  Eigen::Vector3d gridPoint(size_t row_idx, size_t col_idx) const;

  /// Get the grid coordinates for a point index.
  std::pair<size_t, size_t> pointToGridCoordinates(size_t point_idx) const;
  /// Get the point index from the grid coordinates.
  size_t gridCoordinatesToPoint(size_t row_idx, size_t col_idx) const;

  /// Number of rows in the calibration target.
  size_t rows() const { return rows_; };
  /// Number of columns in the calibration target.
  size_t cols() const { return cols_; };
  /// Get the number of points of the full grid.
  size_t size() const { return rows_ * cols_; };

 protected:
  /// Number of point rows in the calibration target.
  const size_t rows_;
  /// Number of point columns in the calibration target.
  const size_t cols_;

  /// Grid points stored in row-major order (idx = cols * r + c).
  Eigen::Matrix3Xd points_target_frame_;
}; //class TargetBase

<<<<<<< HEAD
class DetectorBase {
 public:
  EIGEN_MAKE_ALIGNED_OPERATOR_NEW
  ASLAM_POINTER_TYPEDEFS(DetectorBase);

 protected:
  DetectorBase();

 public:
  virtual ~DetectorBase() {};

  /// Extract the calibration target points from an image.
  virtual std::shared_ptr<TargetObservation> detectTargetInImage(const cv::Mat& image) const = 0;
}; //class DetectorBase

} // namespace calibration
} // namespace aslam
=======
}  // namespace calibration
}  // namespace aslam
>>>>>>> 88f49a5e

#endif  // ASLAM_CALIBRATION_TARGET_BASE_H<|MERGE_RESOLUTION|>--- conflicted
+++ resolved
@@ -12,26 +12,13 @@
 namespace calibration {
 class TargetObservation;
 
-<<<<<<< HEAD
 /// \class TargetBase
 /// \brief Represents a calibration target with known geometry.
 ///
 /// The class is a little limiting:
 ///  The target is supposed to be square such that each row has the same number of points.
-///  Points along a row are supposed to be nominally colinear.
-///  Points along a column are supposed to be nominally colinear.
-=======
-/**
- * \class TargetBase
- * \brief Represents a calibration target with known geometry.
- *
- * The class is a little limiting:
- * The target is supposed to be square such that each row has the same number of points.
- * Points along a row are supposed to be colinear.
- * Points along a column are supposed to be colinear.
- *
- */
->>>>>>> 88f49a5e
+///  Points along a row are supposed to be colinear.
+///  Points along a column are supposed to be colinear.
 class TargetBase {
  public:
   EIGEN_MAKE_ALIGNED_OPERATOR_NEW
@@ -43,14 +30,6 @@
  public:
   virtual ~TargetBase() {};
 
-<<<<<<< HEAD
-=======
-  /// Extract the calibration target points from an image.
-  virtual bool computeObservation(const cv::Mat& /*image*/,
-                                  Eigen::Matrix2Xd* /*image_points*/,
-                                  std::vector<bool>* /*corner_observed*/) const = 0;
-
->>>>>>> 88f49a5e
   /// Get all points from the target expressed in the target frame.
   Eigen::Matrix3Xd points() const;
   /// Get a point from the target expressed in the target frame.
@@ -82,7 +61,6 @@
   Eigen::Matrix3Xd points_target_frame_;
 }; //class TargetBase
 
-<<<<<<< HEAD
 class DetectorBase {
  public:
   EIGEN_MAKE_ALIGNED_OPERATOR_NEW
@@ -98,11 +76,7 @@
   virtual std::shared_ptr<TargetObservation> detectTargetInImage(const cv::Mat& image) const = 0;
 }; //class DetectorBase
 
-} // namespace calibration
-} // namespace aslam
-=======
 }  // namespace calibration
 }  // namespace aslam
->>>>>>> 88f49a5e
 
 #endif  // ASLAM_CALIBRATION_TARGET_BASE_H