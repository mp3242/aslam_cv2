--- conflicted
+++ resolved
@@ -15,12 +15,9 @@
   ASLAM_DISALLOW_EVIL_CONSTRUCTORS(VisualNFrame);
   EIGEN_MAKE_ALIGNED_OPERATOR_NEW
 
-<<<<<<< HEAD
   typedef std::vector<VisualNFrame::Ptr> List;
 
-=======
  protected:
->>>>>>> 4c5c6f23
   /// \brief Creates an empty visual multi frame.
   VisualNFrame();
 
