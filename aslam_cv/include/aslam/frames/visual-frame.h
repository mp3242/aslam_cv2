--- conflicted
+++ resolved
@@ -46,10 +46,6 @@
   ///        has num_bytes_per_descriptor rows and num_descriptors columns.
   typedef Eigen::Matrix<unsigned char, Eigen::Dynamic, Eigen::Dynamic> DescriptorsT;
   typedef Eigen::VectorXd KeypointScoresT;
-<<<<<<< HEAD
-  typedef Eigen::VectorXi TrackIdsT;
-=======
->>>>>>> b36f11ef
 
   ASLAM_POINTER_TYPEDEFS(VisualFrame);
   ASLAM_DISALLOW_EVIL_CONSTRUCTORS(VisualFrame);
@@ -114,7 +110,7 @@
   const DescriptorsT& getDescriptors() const;
 
   /// \brief The track ids stored in this frame.
-  const TrackIdsT& getTrackIds() const;
+  const Eigen::VectorXi& getTrackIds() const;
 
   /// \brief The raw image stored in a frame.
   const cv::Mat& getRawImage() const;
@@ -143,7 +139,7 @@
   DescriptorsT* getDescriptorsMutable();
 
   /// \brief A pointer to the track ids, can be used to swap in new data.
-  TrackIdsT* getTrackIdsMutable();
+  Eigen::VectorXi* getTrackIdsMutable();
 
   /// \brief A pointer to the raw image, can be used to swap in new data.
   cv::Mat* getRawImageMutable();
@@ -200,7 +196,7 @@
   void setDescriptors(const Eigen::Map<const DescriptorsT>& descriptors);
 
   /// \brief Replace (copy) the internal track ids by the passed ones.
-  void setTrackIds(const TrackIdsT& track_ids);
+  void setTrackIds(const Eigen::VectorXi& track_ids);
 
   /// \brief Replace (copy) the internal raw image by the passed ones.
   ///        This is a shallow copy by default. Please clone the image if it
