--- conflicted
+++ resolved
@@ -323,13 +323,7 @@
   /// hardware timestamp. The scale and offset will be different for every device.
   int64_t hardware_timestamp_;
   /// \brief host system timestamp in integer nanoseconds since epoch.
-<<<<<<< HEAD
   int64_t system_timestamp_nanoseconds_;
-  /// \brief Descriptor size in bytes.
-  size_t num_bytes_descriptor_;
-=======
-  int64_t systemStamp_;
->>>>>>> 94b33cab
   aslam::FrameId id_;
   aslam::channels::ChannelGroup channels_;
   Camera::ConstPtr camera_geometry_;
