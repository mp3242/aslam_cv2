#ifndef ASLAM_CAMERAS_PINHOLE_CAMERA_H_
#define ASLAM_CAMERAS_PINHOLE_CAMERA_H_

#include <aslam/cameras/camera.h>
#include <aslam/cameras/distortion.h>
#include <aslam/common/macros.h>

namespace aslam {

/// \class PinholeCamera
/// \brief An implementation of the pinhole camera model with (optional) distortion.
///
/// The usual model of a pinhole camera follows these steps:
///    - Transformation: Transform the point into a coordinate frame associated with the camera
///    - Normalization:  Project the point onto the normalized image plane: \f$\mathbf y := \left[ x/z,y/z\right] \f$
///    - Distortion:     apply a nonlinear transformation to \f$y\f$ to account for radial and tangential distortion of the lens
///    - Projection:     Project the point into the image using a standard \f$3 \time 3\f$ projection matrix
///
///  Intrinsic parameters ordering: fu, fv, cu, cv
///  Reference: http://en.wikipedia.org/wiki/Pinhole_camera_model
class PinholeCamera : public Camera {
  enum { kNumOfParams = 4 };
 public:
  ASLAM_POINTER_TYPEDEFS(PinholeCamera);
  ASLAM_DISALLOW_EVIL_CONSTRUCTORS(PinholeCamera);

  enum { CLASS_SERIALIZATION_VERSION = 1 };
  EIGEN_MAKE_ALIGNED_OPERATOR_NEW

  // TODO(slynen) Enable commented out PropertyTree support
  // PinholeCamera(const sm::PropertyTree& config);

  //////////////////////////////////////////////////////////////
  /// \name Constructors/destructors and operators
  /// @{

 protected:
  /// \brief Empty constructor for serialization interface.
  PinholeCamera();

 public:
  /// \brief Construct a PinholeCamera with distortion.
<<<<<<< HEAD
  /// @param[in] focalLengthCols Focal length in pixels; cols (width-direction).
  /// @param[in] focalLengthRows Focal length in pixels; rows (height-direction).
  /// @param[in] imageCenterCols Image center in pixels; cols (width-direction).
  /// @param[in] imageCenterRows Image center in pixels; rows (height-direction).
  /// @param[in] imageWidth      Image width in pixels.
  /// @param[in] imageHeight     Image height in pixels.
  /// @param[in] distortion      Pointer to the distortion model.
  PinholeCamera(double focalLengthCols, double focalLengthRows,
                double imageCenterCols, double imageCenterRows,
                uint32_t imageWidth, uint32_t imageHeight,
                aslam::Distortion::Ptr distortion);

  /// \brief Construct a PinholeCamera without distortion.
  /// @param[in] focalLengthCols Focal length in pixels; cols (width-direction).
  /// @param[in] focalLengthRows Focal length in pixels; rows (height-direction).
  /// @param[in] imageCenterCols Image center in pixels; cols (width-direction).
  /// @param[in] imageCenterRows Image center in pixels; rows (height-direction).
  /// @param[in] imageWidth      Image width in pixels.
  /// @param[in] imageHeight     Image height in pixels.
  PinholeCamera(double focalLengthCols, double focalLengthRows,
                double imageCenterCols, double imageCenterRows,
                uint32_t resolutionWidth, uint32_t resolutionHeight);
=======
  /// @param[in] intrinsics   vector containing the intrinsic parameters (fu,fv,cu.cv)
  /// @param[in] image_width  image width in pixels
  /// @param[in] image_height image height in pixels
  /// @param[in] distortion   pointer to the distortion model
  PinholeCamera(const Eigen::VectorXd& intrinsics, uint32_t image_width, uint32_t image_height,
                aslam::Distortion::Ptr distortion);

  /// \brief Construct a PinholeCamera without distortion.
  /// @param[in] intrinsics   vector containing the intrinsic parameters (fu,fv,cu.cv)
  /// @param[in] image_width  image width in pixels
  /// @param[in] image_height image height in pixels
  /// @param[in] distortion   pointer to the distortion model
  PinholeCamera(const Eigen::VectorXd& intrinsics, uint32_t image_width, uint32_t image_height);

  /// \brief Construct a PinholeCamera with distortion.
  /// @param[in] focallength_cols focallength in pixels; cols (width-direction)
  /// @param[in] focallength_rows focallength in pixels; rows (height-direction)
  /// @param[in] imagecenter_cols image center in pixels; cols (width-direction)
  /// @param[in] imagecenter_rows image center in pixels; rows (height-direction)
  /// @param[in] image_width      image width in pixels
  /// @param[in] image_height     image height in pixels
  /// @param[in] distortion       pointer to the distortion model
  PinholeCamera(double focallength_cols, double focallength_rows,
                double imagecenter_cols, double imagecenter_rows,
                uint32_t image_width, uint32_t image_height,
                aslam::Distortion::Ptr distortion);

  /// \brief Construct a PinholeCamera without distortion.
  /// @param[in] focallength_cols focallength in pixels; cols (width-direction)
  /// @param[in] focallength_rows focallength in pixels; rows (height-direction)
  /// @param[in] imagecenter_cols image center in pixels; cols (width-direction)
  /// @param[in] imagecenter_rows image center in pixels; rows (height-direction)
  /// @param[in] image_width      image width in pixels
  /// @param[in] image_height     image height in pixels
  PinholeCamera(double focallength_cols, double focallength_rows,
                double imagecenter_cols, double imagecenter_rows,
                uint32_t image_width, uint32_t image_height);
>>>>>>> 9de70776

  /// \brief Construct a PinholeCamera with distortion.
  /// @param[in] intrinsics   A vector of intrinsics [fu, fv, cu, cv].
  /// @param[in] imageWidth   Image width in pixels.
  /// @param[in] imageHeight  Image height in pixels.
  /// @param[in] distortion   Pointer to the distortion model.
  PinholeCamera(const Eigen::VectorXd& intrinsics,
                uint32_t imageWidth, uint32_t imageHeight,
                aslam::Distortion::Ptr distortion);

  virtual ~PinholeCamera() {};

  /// \brief Compare this camera to another camera object.
  virtual bool operator==(const Camera& other) const;

  /// \brief Convenience function to print the state using streams.
  std::ostream& operator<<(std::ostream& out) {
    this->printParameters(out, std::string(""));
    return out;
  };

  /// @}

  //////////////////////////////////////////////////////////////
  /// \name Methods to project and back-project euclidean points
  /// @{

  /// \brief Projects a euclidean point to a 2d image measurement. Applies the
  ///        projection (& distortion) models to the point.
  /// @param[in]  point_3d     The point in euclidean coordinates.
  /// @param[out] out_keypoint The keypoint in image coordinates.
  /// @return Contains information about the success of the projection. Check "struct
  ///         ProjectionResult" for more information.
  virtual const ProjectionResult project3(const Eigen::Vector3d& point_3d,
                                         Eigen::Vector2d* out_keypoint) const;

  /// \brief Projects a euclidean point to a 2d image measurement. Applies the
  ///        projection (& distortion) models to the point.
  /// @param[in]  point_3d     The point in euclidean coordinates.
  /// @param[out] out_keypoint The keypoint in image coordinates.
  /// @param[out] out_jacobian The Jacobian w.r.t. to changes in the euclidean point.
  /// @return Contains information about the success of the projection. Check "struct
  ///         ProjectionResult" for more information.
  virtual const ProjectionResult project3(const Eigen::Vector3d& point_3d,
                                         Eigen::Vector2d* out_keypoint,
                                         Eigen::Matrix<double, 2, 3>* out_jacobian) const;

  /// \brief Compute the 3d bearing vector in euclidean coordinates given a keypoint in
  ///        image coordinates. Uses the projection (& distortion) models.
  /// @param[in]  keypoint     Keypoint in image coordinates.
  /// @param[out] out_point_3d Bearing vector in euclidean coordinates (with z=1 -> non-normalized).
  virtual bool backProject3(const Eigen::Vector2d& keypoint,
                            Eigen::Vector3d* out_point_3d) const;

  /// \brief Checks the success of a projection operation and returns the result in a
  ///        ProjectionResult object.
  /// @param[in] keypoint Keypoint in image coordinates.
  /// @param[in] point_3d Projected point in euclidean.
  /// @return The ProjectionResult object contains details about the success of the projection.
  const ProjectionResult evaluateProjectionResult(const Eigen::Vector2d& keypoint,
                                                const Eigen::Vector3d& point_3d) const;

  /// @}

  //////////////////////////////////////////////////////////////
  /// \name Functional methods to project and back-project points
  /// @{

  /// \brief This function projects a point into the image using the intrinsic parameters
  ///        that are passed in as arguments. If any of the Jacobians are nonnull, they
  ///        should be filled in with the Jacobian with respect to small changes in the argument.
  /// @param[in]  point_3d                The point in euclidean coordinates.
  /// @param[in]  intrinsics_external     External intrinsic parameter vector.
  /// @param[in]  distortion_coefficients_external External distortion parameter vector.
  ///                                              Parameter is ignored is no distortion is active.
  /// @param[out] out_keypoint            The keypoint in image coordinates.
  /// @return Contains information about the success of the projection. Check "struct
  ///         ProjectionResult" for more information.
  virtual const ProjectionResult project3Functional(
      const Eigen::Vector3d& point_3d,
      const Eigen::VectorXd& intrinsics_external,
      const Eigen::VectorXd* distortion_coefficients_external,
      Eigen::Vector2d* out_keypoint) const;

  /// \brief Template version of project3Functional.
  template <typename ScalarType, typename DistortionType>
  const ProjectionResult project3Functional(
      const Eigen::Matrix<ScalarType, 3, 1>& point_3d,
      const Eigen::Matrix<ScalarType, Eigen::Dynamic, 1>& intrinsics_external,
      const Eigen::Matrix<ScalarType, Eigen::Dynamic, 1>* distortion_coefficients_external,
      Eigen::Matrix<ScalarType, 2, 1>* out_keypoint) const;

  /// \brief This function projects a point into the image using the intrinsic parameters
  ///        that are passed in as arguments. If any of the Jacobians are nonnull, they
  ///        should be filled in with the Jacobian with respect to small changes in the argument.
  /// @param[in]  point_3d                The point in euclidean coordinates.
  /// @param[in]  intrinsics_external     External intrinsic parameter vector.
  /// @param[in]  distortion_coefficients_external External distortion parameter vector.
  ///                                              Parameter is ignored is no distortion is active.
  /// @param[out] out_keypoint            The keypoint in image coordinates.
  /// @param[out] out_jacobian_point      The Jacobian w.r.t. to changes in the euclidean point.
  ///                                       nullptr: calculation is skipped.
  /// @param[out] out_jacobian_intrinsics The Jacobian w.r.t. to changes in the intrinsics.
  ///                                       nullptr: calculation is skipped.
  /// @param[out] out_jacobian_distortion The Jacobian wrt. to changes in the distortion parameters.
  ///                                       nullptr: calculation is skipped.
  /// @return Contains information about the success of the projection. Check "struct
  ///         ProjectionResult" for more information.
  virtual const ProjectionResult project3Functional(
      const Eigen::Vector3d& point_3d,
      const Eigen::VectorXd& intrinsics_external,
      const Eigen::VectorXd* distortion_coefficients_external,
      Eigen::Vector2d* out_keypoint,
      Eigen::Matrix<double, 2, 3>* out_jacobian_point,
      Eigen::Matrix<double, 2, Eigen::Dynamic>* out_jacobian_intrinsics,
      Eigen::Matrix<double, 2, Eigen::Dynamic>* out_jacobian_distortion) const;

  /// @}

  //////////////////////////////////////////////////////////////
  /// \name Methods to support unit testing.
  /// @{

  /// \brief Creates a random valid keypoint..
  virtual Eigen::Vector2d createRandomKeypoint() const;

  /// \brief Creates a random visible point. Negative depth means random between
  ///        0 and 100 meters.
  virtual Eigen::Vector3d createRandomVisiblePoint(double depth) const;

  /// \brief Get a set of border rays
  void getBorderRays(Eigen::MatrixXd & rays) const;

  /// @}

  //////////////////////////////////////////////////////////////
  /// \name Methods to set/get distortion parameters.
  /// @{

  /// \brief Returns a pointer to the underlying distortion object.
  /// @return ptr to distortion model; nullptr if none is set or not available
  ///         for the camera type
  virtual aslam::Distortion::Ptr distortion() { return distortion_; };

  /// \brief Returns a const pointer to the underlying distortion object.
  /// @return const_ptr to distortion model; nullptr if none is set or not available
  ///         for the camera type
  virtual const aslam::Distortion::Ptr distortion() const { return distortion_; };

  /// \brief Create a test camera object for unit testing.
  template<typename DistortionType>
  static PinholeCamera::Ptr createTestCamera()   {
    return PinholeCamera::Ptr(new PinholeCamera(400, 400, 320, 240, 640, 480,
                                                DistortionType::createTestDistortion()));
  }

  /// \brief Create a test camera object for unit testing. (without distortion)
  static PinholeCamera::Ptr createTestCamera() {
    return PinholeCamera::Ptr(new PinholeCamera(400, 400, 320, 240, 640, 480));
  }

  /// @}

  //////////////////////////////////////////////////////////////
  /// \name Methods to access intrinsics.
  /// @{

  /// \brief Returns the camera matrix for the pinhole projection.
  Eigen::Matrix3d getCameraMatrix() const {
    Eigen::Matrix3d K;
    K << fu(), 0.0,  cu(),
         0.0,  fv(), cv(),
         0.0,  0.0,  1.0;
    return K;
  }

  /// \brief The horizontal focal length in pixels.
  double fu() const { return intrinsics_[0]; };
  /// \brief The vertical focal length in pixels.
  double fv() const { return intrinsics_[1]; };
  /// \brief The horizontal image center in pixels.
  double cu() const { return intrinsics_[2]; };
  /// \brief The vertical image center in pixels.
  double cv() const { return intrinsics_[3]; };

  /// \brief Set the intrinsic parameters for the pinhole model.
  /// @param[in] params Intrinsic parameters (dim=4: fu, fv, cu, cv)
  virtual void setParameters(const Eigen::VectorXd& params);

  /// \brief Returns the number of intrinsic parameters used in this camera model.
  inline static constexpr size_t parameterCount() {
      return kNumOfParams;
  }

  /// \brief Print the internal parameters of the camera in a human-readable form
  /// Print to the ostream that is passed in. The text is extra
  /// text used by the calling function to distinguish cameras
  virtual void printParameters(std::ostream& out, const std::string& text) const;

  /// @}

 private:
  /// \brief The distortion of this camera.
  aslam::Distortion::Ptr distortion_;

  /// \brief Minimal depth for a valid projection.
  static constexpr double kMinimumDepth = 1e-10;
};

}  // namespace aslam

#include "aslam/cameras/camera-pinhole-inl.h"

#endif  // ASLAM_CAMERAS_PINHOLE_CAMERA_H_<|MERGE_RESOLUTION|>--- conflicted
+++ resolved
@@ -40,77 +40,42 @@
 
  public:
   /// \brief Construct a PinholeCamera with distortion.
-<<<<<<< HEAD
-  /// @param[in] focalLengthCols Focal length in pixels; cols (width-direction).
-  /// @param[in] focalLengthRows Focal length in pixels; rows (height-direction).
-  /// @param[in] imageCenterCols Image center in pixels; cols (width-direction).
-  /// @param[in] imageCenterRows Image center in pixels; rows (height-direction).
-  /// @param[in] imageWidth      Image width in pixels.
-  /// @param[in] imageHeight     Image height in pixels.
-  /// @param[in] distortion      Pointer to the distortion model.
-  PinholeCamera(double focalLengthCols, double focalLengthRows,
-                double imageCenterCols, double imageCenterRows,
-                uint32_t imageWidth, uint32_t imageHeight,
-                aslam::Distortion::Ptr distortion);
-
-  /// \brief Construct a PinholeCamera without distortion.
-  /// @param[in] focalLengthCols Focal length in pixels; cols (width-direction).
-  /// @param[in] focalLengthRows Focal length in pixels; rows (height-direction).
-  /// @param[in] imageCenterCols Image center in pixels; cols (width-direction).
-  /// @param[in] imageCenterRows Image center in pixels; rows (height-direction).
-  /// @param[in] imageWidth      Image width in pixels.
-  /// @param[in] imageHeight     Image height in pixels.
-  PinholeCamera(double focalLengthCols, double focalLengthRows,
-                double imageCenterCols, double imageCenterRows,
-                uint32_t resolutionWidth, uint32_t resolutionHeight);
-=======
-  /// @param[in] intrinsics   vector containing the intrinsic parameters (fu,fv,cu.cv)
-  /// @param[in] image_width  image width in pixels
-  /// @param[in] image_height image height in pixels
-  /// @param[in] distortion   pointer to the distortion model
+  /// @param[in] intrinsics   Vector containing the intrinsic parameters (fu,fv,cu,cv).
+  /// @param[in] image_width  Image width in pixels.
+  /// @param[in] image_height Image height in pixels.
+  /// @param[in] distortion   Pointer to the distortion model.
   PinholeCamera(const Eigen::VectorXd& intrinsics, uint32_t image_width, uint32_t image_height,
                 aslam::Distortion::Ptr distortion);
 
   /// \brief Construct a PinholeCamera without distortion.
-  /// @param[in] intrinsics   vector containing the intrinsic parameters (fu,fv,cu.cv)
-  /// @param[in] image_width  image width in pixels
-  /// @param[in] image_height image height in pixels
-  /// @param[in] distortion   pointer to the distortion model
+  /// @param[in] intrinsics   Vector containing the intrinsic parameters (fu,fv,cu,cv).
+  /// @param[in] image_width  Image width in pixels.
+  /// @param[in] image_height Image height in pixels.
   PinholeCamera(const Eigen::VectorXd& intrinsics, uint32_t image_width, uint32_t image_height);
 
   /// \brief Construct a PinholeCamera with distortion.
-  /// @param[in] focallength_cols focallength in pixels; cols (width-direction)
-  /// @param[in] focallength_rows focallength in pixels; rows (height-direction)
-  /// @param[in] imagecenter_cols image center in pixels; cols (width-direction)
-  /// @param[in] imagecenter_rows image center in pixels; rows (height-direction)
-  /// @param[in] image_width      image width in pixels
-  /// @param[in] image_height     image height in pixels
-  /// @param[in] distortion       pointer to the distortion model
+  /// @param[in] focallength_cols Focal length in pixels; cols (width-direction).
+  /// @param[in] focallength_rows Focal length in pixels; rows (height-direction).
+  /// @param[in] imagecenter_cols Image center in pixels; cols (width-direction).
+  /// @param[in] imagecenter_rows Image center in pixels; rows (height-direction).
+  /// @param[in] image_width      Image width in pixels.
+  /// @param[in] image_height     Image height in pixels.
+  /// @param[in] distortion       Pointer to the distortion model.
   PinholeCamera(double focallength_cols, double focallength_rows,
                 double imagecenter_cols, double imagecenter_rows,
                 uint32_t image_width, uint32_t image_height,
                 aslam::Distortion::Ptr distortion);
 
   /// \brief Construct a PinholeCamera without distortion.
-  /// @param[in] focallength_cols focallength in pixels; cols (width-direction)
-  /// @param[in] focallength_rows focallength in pixels; rows (height-direction)
-  /// @param[in] imagecenter_cols image center in pixels; cols (width-direction)
-  /// @param[in] imagecenter_rows image center in pixels; rows (height-direction)
-  /// @param[in] image_width      image width in pixels
-  /// @param[in] image_height     image height in pixels
+  /// @param[in] focallength_cols Focal length in pixels; cols (width-direction).
+  /// @param[in] focallength_rows Focal length in pixels; rows (height-direction).
+  /// @param[in] imagecenter_cols Image center in pixels; cols (width-direction).
+  /// @param[in] imagecenter_rows Image center in pixels; rows (height-direction).
+  /// @param[in] image_width      Image width in pixels.
+  /// @param[in] image_height     Image height in pixels.
   PinholeCamera(double focallength_cols, double focallength_rows,
                 double imagecenter_cols, double imagecenter_rows,
                 uint32_t image_width, uint32_t image_height);
->>>>>>> 9de70776
-
-  /// \brief Construct a PinholeCamera with distortion.
-  /// @param[in] intrinsics   A vector of intrinsics [fu, fv, cu, cv].
-  /// @param[in] imageWidth   Image width in pixels.
-  /// @param[in] imageHeight  Image height in pixels.
-  /// @param[in] distortion   Pointer to the distortion model.
-  PinholeCamera(const Eigen::VectorXd& intrinsics,
-                uint32_t imageWidth, uint32_t imageHeight,
-                aslam::Distortion::Ptr distortion);
 
   virtual ~PinholeCamera() {};
 
