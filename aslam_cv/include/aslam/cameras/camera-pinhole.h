--- conflicted
+++ resolved
@@ -256,12 +256,9 @@
       return kNumOfParams;
   }
 
-<<<<<<< HEAD
-=======
   /// Static function that checks whether the given intrinsic parameters are valid for this model.
   static bool areParametersValid(const Eigen::VectorXd& parameters);
 
->>>>>>> b85f9dea
   /// Function to check whether the given intrinic parameters are valid for this model.
   virtual bool intrinsicsValid(const Eigen::VectorXd& intrinsics);
 
