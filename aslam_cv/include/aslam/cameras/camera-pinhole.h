#ifndef ASLAM_CAMERAS_PINHOLE_CAMERA_H_
#define ASLAM_CAMERAS_PINHOLE_CAMERA_H_

#include <aslam/cameras/camera.h>
#include <aslam/cameras/distortion.h>
#include <aslam/common/macros.h>

namespace aslam {

/// \class PinholeCamera
/// \brief An implementation of the pinhole camera model with (optional) distortion.
///
/// The usual model of a pinhole camera follows these steps:
///    - Transformation: Transform the point into a coordinate frame associated with the camera
///    - Normalization:  Project the point onto the normalized image plane: \f$\mathbf y := \left[ x/z,y/z\right] \f$
///    - Distortion:     apply a nonlinear transformation to \f$y\f$ to account for radial and tangential distortion of the lens
///    - Projection:     Project the point into the image using a standard \f$3 \time 3\f$ projection matrix
///
///  Intrinsic parameters ordering: fu, fv, cu, cv
///  Reference: http://en.wikipedia.org/wiki/Pinhole_camera_model
class PinholeCamera : public Camera {
  enum { kNumOfParams = 4 };
 public:
  ASLAM_POINTER_TYPEDEFS(PinholeCamera);
  ASLAM_DISALLOW_EVIL_CONSTRUCTORS(PinholeCamera);

  enum { CLASS_SERIALIZATION_VERSION = 1 };
  EIGEN_MAKE_ALIGNED_OPERATOR_NEW

<<<<<<< HEAD
  PinholeCamera();


  /// \brief initialize with a vector of intrinsics
  ///
  /// The intrinsics are in the order fu, fv, cu, cv
  PinholeCamera(const Eigen::VectorXd& intrinsics,
                uint32_t imageWidth, uint32_t imageHeight,
                aslam::Distortion::Ptr distortion);

=======
  // TODO(slynen) Enable commented out PropertyTree support
  // PinholeCamera(const sm::PropertyTree& config);

  //////////////////////////////////////////////////////////////
  /// \name Constructors/destructors and operators
  /// @{

 protected:
  PinholeCamera() = delete;

 public:
  /// \brief Construct a PinholeCamera with distortion.
  /// @param[in] focalLengthCols focallength in pixels; cols (width-direction)
  /// @param[in] focalLengthRows focallength in pixels; rows (height-direction)
  /// @param[in] imageCenterCols image center in pixels; cols (width-direction)
  /// @param[in] imageCenterRows image center in pixels; rows (height-direction)
  /// @param[in] imageWidth      image width in pixels
  /// @param[in] imageHeight     image height in pixels
  /// @param[in] distortion      pointer to the distortion model
>>>>>>> 137c5d9f
  PinholeCamera(double focalLengthCols, double focalLengthRows,
                double imageCenterCols, double imageCenterRows,
                uint32_t imageWidth, uint32_t imageHeight,
                aslam::Distortion::Ptr distortion);

  /// \brief Construct a PinholeCamera without distortion.
  /// @param[in] focalLengthCols focallength in pixels; cols (width-direction)
  /// @param[in] focalLengthRows focallength in pixels; rows (height-direction)
  /// @param[in] imageCenterCols image center in pixels; cols (width-direction)
  /// @param[in] imageCenterRows image center in pixels; rows (height-direction)
  /// @param[in] imageWidth      image width in pixels
  /// @param[in] imageHeight     image height in pixels
  PinholeCamera(double focalLengthCols, double focalLengthRows,
                double imageCenterCols, double imageCenterRows,
                uint32_t resolutionWidth, uint32_t resolutionHeight);

  virtual ~PinholeCamera() {};

  /// \brief Compare this camera to another camera object.
  virtual bool operator==(const Camera& other) const;

  /// \brief Convenience function to print the state using streams.
  std::ostream& operator<<(std::ostream& out) {
    this->printParameters(out, std::string(""));
    return out;
  };

  /// @}

  //////////////////////////////////////////////////////////////
  /// \name Methods to project and back-project euclidean points
  /// @{

  /// \brief Projects a euclidean point to a 2d image measurement. Applies the
  ///        projection (& distortion) models to the point.
  /// @param[in]  point_3d     The point in euclidean coordinates.
  /// @param[out] out_keypoint The keypoint in image coordinates.
  /// @return Contains information about the success of the projection. Check "struct
  ///         ProjectionResult" for more information.
  virtual const ProjectionResult project3(const Eigen::Vector3d& point_3d,
                                         Eigen::Vector2d* out_keypoint) const;

  /// \brief Projects a euclidean point to a 2d image measurement. Applies the
  ///        projection (& distortion) models to the point.
  /// @param[in]  point_3d     The point in euclidean coordinates.
  /// @param[out] out_keypoint The keypoint in image coordinates.
  /// @param[out] out_jacobian The Jacobian w.r.t. to changes in the euclidean point.
  /// @return Contains information about the success of the projection. Check "struct
  ///         ProjectionResult" for more information.
  virtual const ProjectionResult project3(const Eigen::Vector3d& point_3d,
                                         Eigen::Vector2d* out_keypoint,
                                         Eigen::Matrix<double, 2, 3>* out_jacobian) const;

  /// \brief Compute the 3d bearing vector in euclidean coordinates given a keypoint in
  ///        image coordinates. Uses the projection (& distortion) models.
  /// @param[in]  keypoint     Keypoint in image coordinates.
  /// @param[out] out_point_3d Bearing vector in euclidean coordinates (with z=1 -> non-normalized).
  virtual bool backProject3(const Eigen::Vector2d& keypoint,
                            Eigen::Vector3d* out_point_3d) const;

  /// \brief Checks the success of a projection operation and returns the result in a
  ///        ProjectionResult object.
  /// @param[in] keypoint Keypoint in image coordinates.
  /// @param[in] point_3d Projected point in euclidean.
  /// @return The ProjectionResult object contains details about the success of the projection.
  const ProjectionResult evaluateProjectionResult(const Eigen::Vector2d& keypoint,
                                                const Eigen::Vector3d& point_3d) const;

  /// @}

  //////////////////////////////////////////////////////////////
  /// \name Functional methods to project and back-project points
  /// @{

  /// \brief This function projects a point into the image using the intrinsic parameters
  ///        that are passed in as arguments. If any of the Jacobians are nonnull, they
  ///        should be filled in with the Jacobian with respect to small changes in the argument.
  /// @param[in]  point_3d                The point in euclidean coordinates.
  /// @param[in]  intrinsics_external     External intrinsic parameter vector.
  /// @param[in]  distortion_coefficients_external External distortion parameter vector.
  ///                                              Parameter is ignored is no distortion is active.
  /// @param[out] out_keypoint            The keypoint in image coordinates.
  /// @return Contains information about the success of the projection. Check "struct
  ///         ProjectionResult" for more information.
  virtual const ProjectionResult project3Functional(
      const Eigen::Vector3d& point_3d,
      const Eigen::VectorXd& intrinsics_external,
      const Eigen::VectorXd* distortion_coefficients_external,
      Eigen::Vector2d* out_keypoint) const;

  /// \brief Template version of project3Functional.
  template <typename ScalarType, typename DistortionType>
  const ProjectionResult project3Functional(
      const Eigen::Matrix<ScalarType, 3, 1>& point_3d,
      const Eigen::Matrix<ScalarType, Eigen::Dynamic, 1>& intrinsics_external,
      const Eigen::Matrix<ScalarType, Eigen::Dynamic, 1>* distortion_coefficients_external,
      Eigen::Matrix<ScalarType, 2, 1>* out_keypoint) const;

  /// \brief This function projects a point into the image using the intrinsic parameters
  ///        that are passed in as arguments. If any of the Jacobians are nonnull, they
  ///        should be filled in with the Jacobian with respect to small changes in the argument.
  /// @param[in]  point_3d                The point in euclidean coordinates.
  /// @param[in]  intrinsics_external     External intrinsic parameter vector.
  /// @param[in]  distortion_coefficients_external External distortion parameter vector.
  ///                                              Parameter is ignored is no distortion is active.
  /// @param[out] out_keypoint            The keypoint in image coordinates.
  /// @param[out] out_jacobian_point      The Jacobian w.r.t. to changes in the euclidean point.
  ///                                       nullptr: calculation is skipped.
  /// @param[out] out_jacobian_intrinsics The Jacobian w.r.t. to changes in the intrinsics.
  ///                                       nullptr: calculation is skipped.
  /// @param[out] out_jacobian_distortion The Jacobian wrt. to changes in the distortion parameters.
  ///                                       nullptr: calculation is skipped.
  /// @return Contains information about the success of the projection. Check "struct
  ///         ProjectionResult" for more information.
  virtual const ProjectionResult project3Functional(
      const Eigen::Vector3d& point_3d,
      const Eigen::VectorXd& intrinsics_external,
      const Eigen::VectorXd* distortion_coefficients_external,
      Eigen::Vector2d* out_keypoint,
      Eigen::Matrix<double, 2, 3>* out_jacobian_point,
      Eigen::Matrix<double, 2, Eigen::Dynamic>* out_jacobian_intrinsics,
      Eigen::Matrix<double, 2, Eigen::Dynamic>* out_jacobian_distortion) const;

  /// @}

  //////////////////////////////////////////////////////////////
  /// \name Methods to support unit testing.
  /// @{

  /// \brief Creates a random valid keypoint..
  virtual Eigen::Vector2d createRandomKeypoint() const;

  /// \brief Creates a random visible point. Negative depth means random between
  ///        0 and 100 meters.
  virtual Eigen::Vector3d createRandomVisiblePoint(double depth) const;

  /// \brief Get a set of border rays
  void getBorderRays(Eigen::MatrixXd & rays) const;

  /// @}

  //////////////////////////////////////////////////////////////
  /// \name Methods to set/get distortion parameters.
  /// @{

  /// \brief Returns a pointer to the underlying distortion object.
  /// @return ptr to distortion model; nullptr if none is set or not available
  ///         for the camera type
  virtual aslam::Distortion::Ptr distortion() { return distortion_; };

  /// \brief Returns a const pointer to the underlying distortion object.
  /// @return const_ptr to distortion model; nullptr if none is set or not available
  ///         for the camera type
  virtual const aslam::Distortion::Ptr distortion() const { return distortion_; };

  /// @}

  //////////////////////////////////////////////////////////////
  /// \name Methods to access intrinsics.
  /// @{

  /// \brief Returns the camera matrix for the pinhole projection.
  Eigen::Matrix3d getCameraMatrix() const {
    Eigen::Matrix3d K;
    K << fu(), 0.0,  cu(),
         0.0,  fv(), cv(),
         0.0,  0.0,  1.0;
    return K;
  }

  /// \brief The horizontal focal length in pixels.
  double fu() const { return intrinsics_[0]; };
  /// \brief The vertical focal length in pixels.
  double fv() const { return intrinsics_[1]; };
  /// \brief The horizontal image center in pixels.
  double cu() const { return intrinsics_[2]; };
  /// \brief The vertical image center in pixels.
  double cv() const { return intrinsics_[3]; };

  /// \brief Set the intrinsic parameters for the pinhole model.
  /// @param[in] params Intrinsic parameters (dim=4: fu, fv, cu, cv)
  virtual void setParameters(const Eigen::VectorXd& params);

  /// \brief Returns the number of intrinsic parameters used in this camera model.
  inline static constexpr size_t parameterCount() {
      return kNumOfParams;
  }

  /// \brief Print the internal parameters of the camera in a human-readable form
  /// Print to the ostream that is passed in. The text is extra
  /// text used by the calling function to distinguish cameras
  virtual void printParameters(std::ostream& out, const std::string& text) const;

  /// @}

 private:
  /// \brief The distortion of this camera.
  aslam::Distortion::Ptr distortion_;

  /// \brief Minimal depth for a valid projection.
  static constexpr double kMinimumDepth = 1e-10;
};

}  // namespace aslam

#include "aslam/cameras/camera-pinhole-inl.h"

#endif  // ASLAM_CAMERAS_PINHOLE_CAMERA_H_<|MERGE_RESOLUTION|>--- conflicted
+++ resolved
@@ -27,18 +27,6 @@
   enum { CLASS_SERIALIZATION_VERSION = 1 };
   EIGEN_MAKE_ALIGNED_OPERATOR_NEW
 
-<<<<<<< HEAD
-  PinholeCamera();
-
-
-  /// \brief initialize with a vector of intrinsics
-  ///
-  /// The intrinsics are in the order fu, fv, cu, cv
-  PinholeCamera(const Eigen::VectorXd& intrinsics,
-                uint32_t imageWidth, uint32_t imageHeight,
-                aslam::Distortion::Ptr distortion);
-
-=======
   // TODO(slynen) Enable commented out PropertyTree support
   // PinholeCamera(const sm::PropertyTree& config);
 
@@ -51,29 +39,37 @@
 
  public:
   /// \brief Construct a PinholeCamera with distortion.
-  /// @param[in] focalLengthCols focallength in pixels; cols (width-direction)
-  /// @param[in] focalLengthRows focallength in pixels; rows (height-direction)
-  /// @param[in] imageCenterCols image center in pixels; cols (width-direction)
-  /// @param[in] imageCenterRows image center in pixels; rows (height-direction)
-  /// @param[in] imageWidth      image width in pixels
-  /// @param[in] imageHeight     image height in pixels
-  /// @param[in] distortion      pointer to the distortion model
->>>>>>> 137c5d9f
+  /// @param[in] focalLengthCols Focal length in pixels; cols (width-direction).
+  /// @param[in] focalLengthRows Focal length in pixels; rows (height-direction).
+  /// @param[in] imageCenterCols Image center in pixels; cols (width-direction).
+  /// @param[in] imageCenterRows Image center in pixels; rows (height-direction).
+  /// @param[in] imageWidth      Image width in pixels.
+  /// @param[in] imageHeight     Image height in pixels.
+  /// @param[in] distortion      Pointer to the distortion model.
   PinholeCamera(double focalLengthCols, double focalLengthRows,
                 double imageCenterCols, double imageCenterRows,
                 uint32_t imageWidth, uint32_t imageHeight,
                 aslam::Distortion::Ptr distortion);
 
   /// \brief Construct a PinholeCamera without distortion.
-  /// @param[in] focalLengthCols focallength in pixels; cols (width-direction)
-  /// @param[in] focalLengthRows focallength in pixels; rows (height-direction)
-  /// @param[in] imageCenterCols image center in pixels; cols (width-direction)
-  /// @param[in] imageCenterRows image center in pixels; rows (height-direction)
-  /// @param[in] imageWidth      image width in pixels
-  /// @param[in] imageHeight     image height in pixels
+  /// @param[in] focalLengthCols Focal length in pixels; cols (width-direction).
+  /// @param[in] focalLengthRows Focal length in pixels; rows (height-direction).
+  /// @param[in] imageCenterCols Image center in pixels; cols (width-direction).
+  /// @param[in] imageCenterRows Image center in pixels; rows (height-direction).
+  /// @param[in] imageWidth      Image width in pixels.
+  /// @param[in] imageHeight     Image height in pixels.
   PinholeCamera(double focalLengthCols, double focalLengthRows,
                 double imageCenterCols, double imageCenterRows,
                 uint32_t resolutionWidth, uint32_t resolutionHeight);
+
+  /// \brief Construct a PinholeCamera with distortion.
+  /// @param[in] intrinsics   A vector of intrinsics [fu, fv, cu, cv].
+  /// @param[in] imageWidth   Image width in pixels.
+  /// @param[in] imageHeight  Image height in pixels.
+  /// @param[in] distortion   Pointer to the distortion model.
+  PinholeCamera(const Eigen::VectorXd& intrinsics,
+                uint32_t imageWidth, uint32_t imageHeight,
+                aslam::Distortion::Ptr distortion);
 
   virtual ~PinholeCamera() {};
 
