#ifndef ASLAM_CAMERAS_CAMERA_H_
#define ASLAM_CAMERAS_CAMERA_H_

#include <cstdint>
#include <iostream>
#include <memory>
#include <string>
#include <vector>


#include <Eigen/Dense>
#include <glog/logging.h>

#include <aslam/common/macros.h>
#include <aslam/common/unique-id.h>
#include <aslam/cameras/distortion.h>

// TODO(slynen) Enable commented out PropertyTree support
//namespace sm {
//class PropertyTree;
//}

namespace aslam {

/// \brief A factory function to create a derived class camera
///
/// This function takes a vectors of intrinsics and distortion parameters
/// and produces a camera.
/// \param[in] intrinsics A vector of projection intrinsic parameters.
/// \param[in] image_width The width of the image associated with this camera.
/// \param[in] image_height The height of the image associated with this camera.
/// \param[in] distortion_parameters The parameters of the distortion object.
/// \returns A new camera based on the template types.
template <typename CameraType, typename DistortionType>
typename CameraType::Ptr createCamera(const Eigen::VectorXd& intrinsics,
                                            uint32_t image_width, uint32_t image_height,
                                            const Eigen::VectorXd& distortion_parameters)
{
  typename DistortionType::UniquePtr distortion(new DistortionType(distortion_parameters));
  typename CameraType::Ptr camera(new CameraType(intrinsics, image_width,
                                                 image_height, distortion));
  return camera;
}

/// \brief A factory function to create a derived class camera without distortion.
///
/// This function takes a vectors of intrinsics and distortion parameters
/// and produces a camera.
/// \param[in] intrinsics A vector of projection intrinsic parameters.
/// \param[in] image_width The width of the image associated with this camera.
/// \param[in] image_height The height of the image associated with this camera.
/// \returns A new camera based on the template types.
template <typename CameraType>
typename CameraType::Ptr createCamera(const Eigen::VectorXd& intrinsics,
                                      uint32_t image_width, uint32_t image_height)
{
  typename CameraType::Ptr camera(new CameraType(intrinsics, image_width, image_height));
  return camera;
}

/// \struct ProjectionResult
/// \brief This struct is returned by the camera projection methods and holds the result state
///        of the projection operation.
struct ProjectionResult {
  /// Possible projection state.
  enum class Status {
    /// Keypoint is visible and projection was successful.
    KEYPOINT_VISIBLE,
    /// Keypoint is NOT visible but projection was successful.
    KEYPOINT_OUTSIDE_IMAGE_BOX,
    /// The projected point lies behind the camera plane.
    POINT_BEHIND_CAMERA,
    /// The projection was unsuccessful.
    PROJECTION_INVALID,
    /// Default value after construction.
    UNINITIALIZED
  };
  // Make the enum values accessible from the outside without the additional indirection.
  static Status KEYPOINT_VISIBLE;
  static Status KEYPOINT_OUTSIDE_IMAGE_BOX;
  static Status POINT_BEHIND_CAMERA;
  static Status PROJECTION_INVALID;
  static Status UNINITIALIZED;

  constexpr ProjectionResult() : status_(Status::UNINITIALIZED) {};
  constexpr ProjectionResult(Status status) : status_(status) {};

  /// \brief ProjectionResult can be typecasted to bool and is true if the projected keypoint
  ///        is visible. Simplifies the check for a successful projection.
  ///        Example usage:
  /// @code
  ///          aslam::ProjectionResult ret = camera_->project3(Eigen::Vector3d(0, 0, -10), &keypoint);
  ///          if(ret) std::cout << "Projection was successful!\n";
  /// @endcode
  explicit operator bool() const { return isKeypointVisible(); };

  /// \brief Compare objects.
  bool operator==(const ProjectionResult& other) const { return status_ == other.status_; };

  /// \brief Compare projection status.
  bool operator==(const ProjectionResult::Status& other) const { return status_ == other; };

  /// \brief Convenience function to print the state using streams.
  friend std::ostream& operator<< (std::ostream& out, const ProjectionResult& state)
  {
    std::string enum_str;
    switch (state.status_){
      case Status::KEYPOINT_VISIBLE:            enum_str = "KEYPOINT_VISIBLE"; break;
      case Status::KEYPOINT_OUTSIDE_IMAGE_BOX:  enum_str = "KEYPOINT_OUTSIDE_IMAGE_BOX"; break;
      case Status::POINT_BEHIND_CAMERA:         enum_str = "POINT_BEHIND_CAMERA"; break;
      case Status::PROJECTION_INVALID:          enum_str = "PROJECTION_INVALID"; break;
      default:
        case Status::UNINITIALIZED:             enum_str = "UNINITIALIZED"; break;
    }
    out << "ProjectionResult: " << enum_str << std::endl;
    return out;
  }

  /// \brief Check whether the projection was successful and the point is visible in the image.
  bool isKeypointVisible() const { return (status_ == Status::KEYPOINT_VISIBLE); };

  /// \brief Returns the exact state of the projection operation.
  ///        Example usage:
  /// @code
  ///          aslam::ProjectionResult ret = camera_->project3(Eigen::Vector3d(0, 0, -1), &keypoint);
  ///          if(ret.getDetailedStatus() == aslam::ProjectionResult::Status::KEYPOINT_OUTSIDE_IMAGE_BOX)
  ///            std::cout << "Point behind camera! Lets do something...\n";
  /// @endcode
  Status getDetailedStatus() const { return status_; };

 private:
  /// Stores the projection state.
  Status status_;
};


/// \class Camera
/// \brief The base camera class provides methods to project/backproject euclidean and
///        homogeneous points. The actual projection is implemented in the derived classes
///        for euclidean coordinates only; homogeneous coordinates are support by a conversion.
///        The intrinsic parameters are documented in the specialized camera classes.
class Camera {
 public:
  ASLAM_POINTER_TYPEDEFS(Camera);
  ASLAM_DISALLOW_EVIL_CONSTRUCTORS(Camera);

  enum { CLASS_SERIALIZATION_VERSION = 1 };
  EIGEN_MAKE_ALIGNED_OPERATOR_NEW

  //////////////////////////////////////////////////////////////
  /// \name Constructors/destructors and operators
  /// @{

  // TODO(slynen) Enable commented out PropertyTree support
  //explicit Camera(const sm::PropertyTree& property_tree);
 protected:
  Camera() = delete;

  /// \brief Camera base constructor.
  /// @param[in] intrinsics Vector containing the intrinsic parameters.
  Camera(const Eigen::VectorXd& intrinsics);

 public:
  virtual ~Camera() {};

  /// \brief Compare this camera to another camera object.
  virtual bool operator==(const Camera& other) const;

  /// \brief Convenience function to print the state using streams.
  std::ostream& operator<<(std::ostream& out) {
    this->printParameters(out, std::string(""));
    return out;
  };

  /// @}

  //////////////////////////////////////////////////////////////
  /// \name Information about the camera
  /// @{

  /// \brief Get the camera id.
  const aslam::CameraId& getId() const { return id_; }

  /// \brief Set the camera id.
  void setId(const aslam::CameraId& id) { id_ = id; }

  /// \brief Get a label for the camera.
  const std::string& getLabel() const {return label_;}

  /// \brief Set a label for the camera.
  void setLabel(const std::string& label) {label_ = label;}

  /// \brief The width of the image in pixels.
  uint32_t imageWidth() const { return image_width_; }

  /// \brief The height of the image in pixels.
  uint32_t imageHeight() const { return image_height_; }

  /// \brief Print the internal parameters of the camera in a human-readable form
  /// Print to the ostream that is passed in. The text is extra
  /// text used by the calling function to distinguish cameras.
  virtual void printParameters(std::ostream& out, const std::string& text) const;

  /// @}

  //////////////////////////////////////////////////////////////
  /// \name Methods to project and back-project euclidean points
  /// @{

  /// \brief Projects a euclidean point to a 2d image measurement. Applies the
  ///        projection (& distortion) models to the point.
  /// @param[in]  point_3d     The point in euclidean coordinates.
  /// @param[out] out_keypoint The keypoint in image coordinates.
<<<<<<< HEAD
  /// @return Contains information about the success of the projection. Check "struct
  ///         ProjectionResult" for more information.
  virtual const ProjectionResult project3(const Eigen::Vector3d& point_3d,
                                          Eigen::Vector2d* out_keypoint) const = 0;
=======
  /// @return Contains information about the success of the projection. Check
  ///         \ref ProjectionResult for more information.
  const ProjectionResult project3(const Eigen::Vector3d& point_3d,
                                  Eigen::Vector2d* out_keypoint) const;

  /// \brief Projects a euclidean point to a 2d image measurement. Applies the
  ///        projection (& distortion) models to the po int.
  /// @param[in]  point_3d     The point in euclidean coordinates.
  /// @param[out] out_keypoint The keypoint in image coordinates.
  /// @param[out] out_jacobian The Jacobian wrt. to changes in the euclidean point.
  /// @return Contains information about the success of the projection. Check
  ///         \ref ProjectionResult for more information.
  const ProjectionResult project3(const Eigen::Vector3d& point_3d,
                                  Eigen::Vector2d* out_keypoint,
                                  Eigen::Matrix<double, 2, 3>* out_jacobian) const;
>>>>>>> 562ed465

  /// \brief Projects a matrix of euclidean points to 2d image measurements. Applies the
  ///        projection (& distortion) models to the points.
  ///
  /// This vanilla version just repeatedly calls backProject3. Camera implementers
  /// are encouraged to override for efficiency.
  /// @param[in]  point_3d      The point in euclidean coordinates.
  /// @param[out] out_keypoints The keypoint in image coordinates.
  /// @param[out] out_results   Contains information about the success of the
  ///                           projections. Check \ref ProjectionResult for
  ///                           more information.
  virtual void project3Vectorized(const Eigen::Matrix3Xd& points_3d,
                                  Eigen::Matrix2Xd* out_keypoints,
                                  std::vector<ProjectionResult>* out_results) const;

<<<<<<< HEAD

  /// \brief Projects a euclidean point to a 2d image measurement. Applies the
  ///        projection (& distortion) models to the point.
  /// @param[in]  point_3d     The point in euclidean coordinates.
  /// @param[out] out_keypoint The keypoint in image coordinates.
  /// @param[out] out_jacobian The Jacobian w.r.t. to changes in the euclidean point.
  /// @return Contains information about the success of the projection. Check "struct
  ///         ProjectionResult" for more information.
  virtual const ProjectionResult project3(const Eigen::Vector3d& point_3d,
                                          Eigen::Vector2d* out_keypoint,
                                          Eigen::Matrix<double, 2, 3>* out_jacobian) const = 0;

=======
>>>>>>> 562ed465
  /// \brief Compute the 3d bearing vector in euclidean coordinates given a keypoint in
  ///        image coordinates. Uses the projection (& distortion) models.
  /// @param[in]  keypoint     Keypoint in image coordinates.
  /// @param[out] out_point_3d Bearing vector in euclidean coordinates (with z=1 -> non-normalized).
  /// @return Was the projection successful?
  virtual bool backProject3(const Eigen::Vector2d& keypoint,
                            Eigen::Vector3d* out_point_3d) const = 0;

  /// \brief Compute the 3d bearing vectors in euclidean coordinates given a list of
  ///        keypoints in image coordinates. Uses the projection (& distortion) models.
  ///
  /// This vanilla version just repeatedly calls backProject3. Camera implementers
  /// are encouraged to override for efficiency. (<--TODO(schneith))
  /// @param[in]  keypoints     Keypoints in image coordinates.
  /// @param[out] out_point_3ds Bearing vectors in euclidean coordinates (with z=1 -> non-normalized).
  /// @param[out] out_success   Were the projections successful?
  virtual void backProject3Vectorized(const Eigen::Matrix2Xd& keypoints,
                                      Eigen::Matrix3Xd* out_points_3d,
                                      std::vector<bool>* out_success) const;
  /// @}

  //////////////////////////////////////////////////////////////
  /// \name Methods to project and back-project homogeneous points
  /// @{

  /// \brief Projects a homogeneous point to a 2d image measurement. Applies the
  ///        projection (& distortion) models to the point.
  /// @param[in]  point_4d     The point in homogeneous coordinates.
  /// @param[out] out_keypoint The keypoint in image coordinates.
  /// @return Contains information about the success of the projection. Check
  ///         \ref ProjectionResult for more information.
  const ProjectionResult project4(const Eigen::Vector4d& point_4d,
                                  Eigen::Vector2d* out_keypoint) const;

  /// \brief Projects a euclidean point to a 2d image measurement. Applies the
  ///        projection (& distortion) models to the point.
  /// @param[in]  point_4d     The point in homogeneous coordinates.
  /// @param[out] out_keypoint The keypoint in image coordinates.
  /// @param[out] out_jacobian The Jacobian wrt. to changes in the homogeneous point.
  /// @return Contains information about the success of the projection. Check \ref
  ///         ProjectionResult for more information.
  const ProjectionResult project4(const Eigen::Vector4d& point_4d,
                                  Eigen::Vector2d* out_keypoint,
                                  Eigen::Matrix<double, 2, 4>* out_jacobian) const;

  /// \brief Compute the 3d bearing vector in homogeneous coordinates given a keypoint in
  ///        image coordinates. Uses the projection (& distortion) models.
  /// @param[in]  keypoint     Keypoint in image coordinates.
  /// @param[out] out_point_3d Bearing vector in homogeneous coordinates.
  /// @return Was the projection successful?
  bool backProject4(const Eigen::Vector2d& keypoint,
                    Eigen::Vector4d* out_point_4d) const;

  /// @}

  //////////////////////////////////////////////////////////////
  /// \name Functional methods to project and back-project points
  /// @{

  /// \brief This function projects a point into the image using the intrinsic parameters
  ///        that are passed in as arguments. If any of the Jacobians are nonnull, they
  ///        should be filled in with the Jacobian with respect to small changes in the argument.
  /// @param[in]  point_3d                The point in euclidean coordinates.
  /// @param[in]  intrinsics_external     External intrinsic parameter vector.
  ///                                     NOTE: If nullptr, use internal intrinsic parameters.
  /// @param[in]  distortion_coefficients_external External distortion parameter vector.
  ///                                     Parameter is ignored is no distortion is active.
  ///                                     NOTE: If nullptr, use internal distortion parameters.
  /// @param[out] out_keypoint            The keypoint in image coordinates.
  /// @return Contains information about the success of the projection. Check \ref
  ///         ProjectionResult for more information.
  const ProjectionResult project3Functional(
      const Eigen::Vector3d& point_3d,
      const Eigen::VectorXd* intrinsics_external,
      const Eigen::VectorXd* distortion_coefficients_external,
      Eigen::Vector2d* out_keypoint) const;

  /// \brief This function projects a point into the image using the intrinsic parameters
  ///        that are passed in as arguments. If any of the Jacobians are nonnull, they
  ///        should be filled in with the Jacobian with respect to small changes in the argument.
  /// @param[in]  point_3d                The point in euclidean coordinates.
  /// @param[in]  intrinsics_external     External intrinsic parameter vector.
  ///                                     NOTE: If nullptr, use internal intrinsic parameters.
  /// @param[in]  distortion_coefficients_external External distortion parameter vector.
  ///                                     Parameter is ignored is no distortion is active.
  ///                                     NOTE: If nullptr, use internal distortion parameters.
  /// @param[out] out_keypoint            The keypoint in image coordinates.
  /// @param[out] out_jacobian_point      The Jacobian wrt. to changes in the euclidean point.
  ///                                       nullptr: calculation is skipped.
  /// @param[out] out_jacobian_intrinsics The Jacobian wrt. to changes in the intrinsics.
  ///                                       nullptr: calculation is skipped.
  /// @param[out] out_jacobian_distortion The Jacobian wrt. to changes in the distortion parameters.
  ///                                       nullptr: calculation is skipped.
  /// @return Contains information about the success of the projection. Check \ref
  ///         ProjectionResult for more information.
  virtual const ProjectionResult project3Functional(
      const Eigen::Vector3d& point_3d,
      const Eigen::VectorXd* intrinsics_external,
      const Eigen::VectorXd* distortion_coefficients_external,
      Eigen::Vector2d* out_keypoint,
      Eigen::Matrix<double, 2, 3>* out_jacobian_point,
      Eigen::Matrix<double, 2, Eigen::Dynamic>* out_jacobian_intrinsics,
      Eigen::Matrix<double, 2, Eigen::Dynamic>* out_jacobian_distortion) const = 0;

  /// @}

  //////////////////////////////////////////////////////////////
  /// \name Methods to support rolling shutter cameras
  /// @{

  /// \brief  Return the temporal offset of a rolling shutter camera.
  ///         Global shutter cameras return zero.
  /// @return Line delay in nano seconds.
  uint64_t getLineDelayNanoSeconds() const {
    return line_delay_nano_seconds_;
  }

  /// \brief Set the temporal offset of a rolling shutter camera.
  /// @param[in] line_delay_nano_seconds Line delay in nano seconds.
  void setLineDelayNanoSeconds(uint64_t line_delay_nano_seconds) {
    line_delay_nano_seconds_ = line_delay_nano_seconds;
  }

  /// \brief The amount of time elapsed between the first row of the image and the
  ///        keypoint. For a global shutter camera, this can return Duration(0).
  /// @param[in] keypoint Keypoint to which the delay should be calculated.
  /// @return Time elapsed between the first row of the image and the
  ///         keypoint in nanoseconds.
  int64_t temporalOffsetNanoSeconds(const Eigen::Vector2d& keypoint) const {
    // Don't check validity. This allows points to wander in and out
    // of the frame during optimization
    return static_cast<int64_t>(keypoint(1)) * line_delay_nano_seconds_;
  }

  /// \brief The amount of time elapsed between the first row of the image and the
  ///        last row of the image. For a global shutter camera, this can return 0.
  int64_t maxTemporalOffsetNanoSeconds() const {
    return this->imageHeight() * line_delay_nano_seconds_;
  }

  /// @}

  //////////////////////////////////////////////////////////////
  /// \name Methods to test validity and visibility
  /// @{

  /// \brief Can the projection function be run on this point? This doesn't test if
  ///        the projected point is visible, only if the projection function can be run
  ///        without numerical errors or singularities.
  bool isProjectable3(const Eigen::Vector3d& point) const;

  /// \brief  Can the projection function be run on this point? This doesn't test
  ///         if the projected point is visible, only if the projection function
  ///         can be run without numerical errors or singularities.
  bool isProjectable4(const Eigen::Vector4d& point) const;

  /// \brief  Check if a given keypoint is inside the imaging box of the camera.
  bool isKeypointVisible(const Eigen::Vector2d& keypoint) const;

  /// @}

  //////////////////////////////////////////////////////////////
  /// \name Methods to support unit testing.
  /// @{

  /// \brief Creates a random valid keypoint..
  virtual Eigen::Vector2d createRandomKeypoint() const = 0;

  /// \brief Creates a random visible point. Negative depth means random between
  ///        0 and 100 meters.
  virtual Eigen::Vector3d createRandomVisiblePoint(double depth) const = 0;

  /// @}

  //////////////////////////////////////////////////////////////
  /// \name Methods to support optimization
  /// @{

  /// \brief Returns a pointer to the underlying distortion object.
  /// @return Pointer for the distortion model;
  ///         NOTE: nullptr if no model is set or not available for the camera type
  virtual aslam::Distortion* getDistortionMutable() { return nullptr; };

  /// \brief Returns a const pointer to the underlying distortion object.
  /// @return ConstPointer for the distortion model;
  ///         NOTE: nullptr if no model is set or not available for the camera type
  virtual const aslam::Distortion* getDistortion() const { return nullptr; };

  /// Get the intrinsic parameters (const).
  const Eigen::VectorXd& getParameters() const { return intrinsics_; };

  /// Get the intrinsic parameters (mutable).
  Eigen::VectorXd& getParametersMutable() { return intrinsics_; };

  /// Set the intrinsic parameters. Parameters are documented in the specialized camera classes.
  virtual void setParameters(const Eigen::VectorXd& params) = 0;

  /// @}

  /// \name Factory Methods
  /// @{

  /// \brief A factory function to create a derived class camera
  ///
  /// This function takes a vectors of intrinsics and distortion parameters
  /// and produces a camera.
  /// \param[in] intrinsics  A vector of projection intrinsic parameters.
  /// \param[in] imageWidth  The width of the image associated with this camera.
  /// \param[in] imageHeight The height of the image associated with this camera.
  /// \param[in] distortionParameters The parameters of the distortion object.
  /// \returns A new camera based on the template types.
  template<typename DerivedCamera, typename DerivedDistortion>
  static typename DerivedCamera::Ptr construct(
      const Eigen::VectorXd& intrinsics,
      uint32_t imageWidth,
      uint32_t imageHeight,
      const Eigen::VectorXd& distortionParameters);

  /// @}

 protected:
  /// Set the image width. Only accessible by derived classes.
  void setImageWidth(uint32_t width) { image_width_ = width; }

  /// Set the image height. Only accessible by derived classes.
  void setImageHeight(uint32_t height) { image_height_ = height; }

 private:
  /// The delay per scanline for a rolling shutter camera in nanoseconds.
  uint64_t line_delay_nano_seconds_;
  /// A label for this camera, a name.
  std::string label_;
  /// The id of this camera.
  aslam::CameraId id_;
  /// The width of the image
  uint32_t image_width_;
  /// The height of the image
  uint32_t image_height_;

 protected:
  /// Parameter vector for the intrinsic parameters of the model.
  Eigen::VectorXd intrinsics_;
};
}  // namespace aslam

#include "camera-inl.h"

#endif  // ASLAM_CAMERAS_CAMERA_H_<|MERGE_RESOLUTION|>--- conflicted
+++ resolved
@@ -211,12 +211,6 @@
   ///        projection (& distortion) models to the point.
   /// @param[in]  point_3d     The point in euclidean coordinates.
   /// @param[out] out_keypoint The keypoint in image coordinates.
-<<<<<<< HEAD
-  /// @return Contains information about the success of the projection. Check "struct
-  ///         ProjectionResult" for more information.
-  virtual const ProjectionResult project3(const Eigen::Vector3d& point_3d,
-                                          Eigen::Vector2d* out_keypoint) const = 0;
-=======
   /// @return Contains information about the success of the projection. Check
   ///         \ref ProjectionResult for more information.
   const ProjectionResult project3(const Eigen::Vector3d& point_3d,
@@ -232,7 +226,6 @@
   const ProjectionResult project3(const Eigen::Vector3d& point_3d,
                                   Eigen::Vector2d* out_keypoint,
                                   Eigen::Matrix<double, 2, 3>* out_jacobian) const;
->>>>>>> 562ed465
 
   /// \brief Projects a matrix of euclidean points to 2d image measurements. Applies the
   ///        projection (& distortion) models to the points.
@@ -248,21 +241,6 @@
                                   Eigen::Matrix2Xd* out_keypoints,
                                   std::vector<ProjectionResult>* out_results) const;
 
-<<<<<<< HEAD
-
-  /// \brief Projects a euclidean point to a 2d image measurement. Applies the
-  ///        projection (& distortion) models to the point.
-  /// @param[in]  point_3d     The point in euclidean coordinates.
-  /// @param[out] out_keypoint The keypoint in image coordinates.
-  /// @param[out] out_jacobian The Jacobian w.r.t. to changes in the euclidean point.
-  /// @return Contains information about the success of the projection. Check "struct
-  ///         ProjectionResult" for more information.
-  virtual const ProjectionResult project3(const Eigen::Vector3d& point_3d,
-                                          Eigen::Vector2d* out_keypoint,
-                                          Eigen::Matrix<double, 2, 3>* out_jacobian) const = 0;
-
-=======
->>>>>>> 562ed465
   /// \brief Compute the 3d bearing vector in euclidean coordinates given a keypoint in
   ///        image coordinates. Uses the projection (& distortion) models.
   /// @param[in]  keypoint     Keypoint in image coordinates.
