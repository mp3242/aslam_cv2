--- conflicted
+++ resolved
@@ -37,14 +37,8 @@
 typename CameraType::Ptr createCamera(const Eigen::VectorXd& intrinsics,
                                       uint32_t image_width, uint32_t image_height,
                                       const Eigen::VectorXd& distortion_parameters) {
-<<<<<<< HEAD
-  typename DistortionType::Ptr distortion(new DistortionType(distortion_parameters));
+  typename aslam::Distortion::UniquePtr distortion(new DistortionType(distortion_parameters));
   typename CameraType::Ptr camera(new CameraType(intrinsics, image_width, image_height, distortion));
-=======
-  typename aslam::Distortion::UniquePtr distortion(new DistortionType(distortion_parameters));
-  typename CameraType::Ptr camera(new CameraType(intrinsics, image_width,
-                                                 image_height, distortion));
->>>>>>> 8e50c0cf
   return camera;
 }
 
@@ -56,15 +50,9 @@
 /// \param[in] image_width The width of the image associated with this camera.
 /// \param[in] image_height The height of the image associated with this camera.
 /// \returns A new camera based on the template types.
-<<<<<<< HEAD
 template <typename CameraType>
 typename CameraType::Ptr createCamera(const Eigen::VectorXd& intrinsics,
                                       uint32_t image_width, uint32_t image_height) {
-=======
-template<typename CameraType>
-typename CameraType::Ptr createCamera(const Eigen::VectorXd& intrinsics, uint32_t image_width,
-                                      uint32_t image_height) {
->>>>>>> 8e50c0cf
   typename CameraType::Ptr camera(new CameraType(intrinsics, image_width, image_height));
   return camera;
 }
@@ -482,15 +470,9 @@
   /// @{
 
   /// \brief Returns a pointer to the underlying distortion object.
-<<<<<<< HEAD
-  /// @return ptr to distortion model; nullptr if none is set or not available
-  ///         for the camera type
-  virtual aslam::Distortion::Ptr distortion() = 0;
-=======
   /// @return Pointer for the distortion model;
   ///         NOTE: Returns nullptr if no model is set or not available for the camera type
   virtual aslam::Distortion* getDistortionMutable() { return distortion_.get(); };
->>>>>>> 8e50c0cf
 
   /// \brief Returns a const pointer to the underlying distortion object.
   /// @return ConstPointer for the distortion model;
