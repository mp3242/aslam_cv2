#ifndef ASLAM_CAMERAS_DISTORTION_H_
#define ASLAM_CAMERAS_DISTORTION_H_

#include <Eigen/Dense>
#include <aslam/common/macros.h>

  // TODO(slynen) Enable commented out PropertyTree support
//namespace sm {
//class PropertyTree;
//}

namespace aslam {

/// \class Distortion
/// \brief This class represents a standard implementation of the distortion block. The function
///        "distort" applies this nonlinear transformation. The function "undistort" applies the
///        inverse transformation.
class Distortion {
 public:
  ASLAM_POINTER_TYPEDEFS(Distortion);
  ASLAM_DISALLOW_EVIL_CONSTRUCTORS(Distortion);

  enum { CLASS_SERIALIZATION_VERSION = 1 };

  // TODO(slynen) Enable commented out PropertyTree support
  //  Distortion(const sm::PropertyTree& property_tree);

  //////////////////////////////////////////////////////////////
  /// \name Constructors/destructors and operators
  /// @{

 protected:
  Distortion() = delete;

  /// \brief Distortion base constructor.
  /// @param[in] dist_coeffs Vector containing the distortion parameters.
  Distortion(const Eigen::VectorXd& dist_coeffs);

 public:
  virtual ~Distortion() { };

  /// \brief Checks for same distortion type and same parameters.
  /// @return Same distortion?
  virtual bool operator==(const Distortion& rhs) const;

  /// \brief Convenience function to print the state using streams.
  std::ostream& operator<<(std::ostream& out) {
    this->printParameters(out, std::string(""));
    return out;
  };

  /// @}

  //////////////////////////////////////////////////////////////
  /// \name Distort methods: applies the distortion model to a point.
  /// @{

  /// \brief Apply distortion to a point in the normalized image plane
  /// @param[in,out] point The point in the normalized image plane. After the function,
  ///                      this point is distorted.
  void distort(Eigen::Vector2d* point) const;

  /// \brief Apply distortion to a point in the normalized image plane
  /// @param[in]  point     The point in the normalized image plane.
  /// @param[out] out_point The distorted point.
  void distort(const Eigen::Vector2d& point, Eigen::Vector2d* out_point) const;

  /// \brief Apply distortion to a point in the normalized image plane
  /// @param[in,out] point        The point in the normalized image plane. After the function,
  ///                             this point is distorted.
  /// @param[out]    out_jacobian The Jacobian of the distortion function with respect to small
  ///                             changes in the input point.
  void distort(Eigen::Vector2d* point,
               Eigen::Matrix2d* out_jacobian) const;

  /// \brief Apply distortion to a point in the normalized image plane using provided distortion
  ///        coefficients. External distortion coefficients can be specified using this function.
  ///        (Ignores the internally stored parameters.
  /// @param[in]     dist_coeffs  Vector containing the coefficients for the distortion model.
  ///                             NOTE: If nullptr, use internal distortion parameters.
  /// @param[in,out] point        The point in the normalized image plane. After the function,
  ///                             this point is distorted.
  /// @param[out]    out_jacobian The Jacobian of the distortion function with respect to small
  ///                             changes in the input point. If NULL is passed, the Jacobian
  ///                             calculation is skipped.
  virtual void distortUsingExternalCoefficients(const Eigen::VectorXd* dist_coeffs,
                                                Eigen::Vector2d* point,
                                                Eigen::Matrix2d* out_jacobian) const = 0;

  /// \brief Apply distortion to the point and provide the Jacobian of the distortion with respect
  ///        to small changes in the distortion parameters.
  /// @param[in]  dist_coeffs  Vector containing the coefficients for the distortion model.
  ///                          NOTE: If nullptr, use internal distortion parameters.
  /// @param[in]  point        The point in the normalized image plane.
  /// @param[out] out_jacobian The Jacobian of the distortion with respect to small changes in
  ///                          the distortion parameters.
  virtual void distortParameterJacobian(const Eigen::VectorXd* dist_coeffs,
                                 const Eigen::Vector2d& point,
                                 Eigen::Matrix<double, 2, Eigen::Dynamic>* out_jacobian) const = 0;

  /// @}

  //////////////////////////////////////////////////////////////
  /// \name Undistort methods: Removes the modeled distortion effects from a point.
  /// @{

  /// \brief Apply undistortion to recover a point in the normalized image plane.
  /// @param[in,out] point The distorted point. After the function, this point is in
  ///                      the normalized image plane.
  void undistort(Eigen::Vector2d* point) const;

  /// \brief Apply undistortion to recover a point in the normalized image plane.
  /// @param[in]    point     External distortion coefficients to use.
  /// @param[out]   out_point The undistorted point in normalized image plane.
  void undistort(const Eigen::Vector2d& point, Eigen::Vector2d* out_point) const;


  /// \brief Apply undistortion to recover a point in the normalized image plane using provided
  ///        distortion coefficients. External distortion coefficients can be specified using this
  ///        function. Ignores the internally stored parameters.
  /// @param[in]     dist_coeffs  Vector containing the coefficients for the distortion model.
  /// @param[in,out] point        The distorted point. After the function, this point is in the
  ///                             normalized image plane.
  virtual void undistortUsingExternalCoefficients(const Eigen::VectorXd& dist_coeffs,
                                                  Eigen::Vector2d* point) const = 0;

  /// @}

  //////////////////////////////////////////////////////////////
  /// \name Methods to set/get distortion parameters.
  /// @{

  /// \brief Set the coefficients for the distortion model.
  /// @param[in] dist_coeffs Vector containing the coefficients.
  void setParameters(const Eigen::VectorXd& dist_coeffs);

<<<<<<< HEAD
  /// Get the distortion model coefficients.
  const Eigen::VectorXd& getParameters() const { return distortion_coefficients_; };
=======
  /// \brief Get the distortion model coefficients.
  /// @return Vector containing the coefficients.
  const Eigen::VectorXd& getParameters() const;

  /// \brief Get the pointer to the distortion model coefficients.
  /// @return Pointer to the first coefficient.
  double* getParametersMutable();
>>>>>>> 9255c734

  /// \brief Returns the number of parameters used in the distortion model.
  ///        NOTE: Use the constexpr function parameterCount if you know the exact distortion type.
  virtual int getParameterSize() const = 0;

  /// \brief Check the validity of distortion parameters.
  /// @param[in] dist_coeffs Vector containing the coefficients. Parameters will NOT be stored.
  /// @return If the distortion parameters are valid.
  virtual bool distortionParametersValid(const Eigen::VectorXd& dist_coeffs) const = 0;
  
  /// \brief Print the internal parameters of the distortion in a human-readable form
  /// Print to the ostream that is passed in. The text is extra
  /// text used by the calling function to distinguish cameras.
  virtual void printParameters(std::ostream& out, const std::string& text) const = 0;

 protected:
  /// \brief Parameter vector for the distortion model.
  Eigen::VectorXd distortion_coefficients_;

  /// @}

};
}  // namespace aslam
#endif  // ASLAM_CAMERAS_DISTORTION_H_<|MERGE_RESOLUTION|>--- conflicted
+++ resolved
@@ -134,18 +134,13 @@
   /// @param[in] dist_coeffs Vector containing the coefficients.
   void setParameters(const Eigen::VectorXd& dist_coeffs);
 
-<<<<<<< HEAD
-  /// Get the distortion model coefficients.
-  const Eigen::VectorXd& getParameters() const { return distortion_coefficients_; };
-=======
   /// \brief Get the distortion model coefficients.
   /// @return Vector containing the coefficients.
-  const Eigen::VectorXd& getParameters() const;
+  const Eigen::VectorXd& getParameters() const { return distortion_coefficients_; };
 
   /// \brief Get the pointer to the distortion model coefficients.
   /// @return Pointer to the first coefficient.
-  double* getParametersMutable();
->>>>>>> 9255c734
+  double* getParametersMutable() { return &distortion_coefficients_.coeffRef(0, 0); };
 
   /// \brief Returns the number of parameters used in the distortion model.
   ///        NOTE: Use the constexpr function parameterCount if you know the exact distortion type.
