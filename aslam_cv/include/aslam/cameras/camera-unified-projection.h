--- conflicted
+++ resolved
@@ -198,23 +198,6 @@
   /// @}
 
   //////////////////////////////////////////////////////////////
-<<<<<<< HEAD
-  /// \name Methods to set/get distortion parameters.
-  /// @{
-
-  /// \brief Returns a pointer to the underlying distortion object.
-  /// @return ptr to distortion model; nullptr if none is set or not available
-  ///         for the camera type
-  virtual aslam::Distortion::Ptr distortion() { return distortion_; };
-
-  /// \brief Returns a const pointer to the underlying distortion object.
-  /// @return const_ptr to distortion model; nullptr if none is set or not available
-  ///         for the camera type
-  virtual const aslam::Distortion::Ptr distortion() const { return distortion_; };
-
-  /// @}
-
-  //////////////////////////////////////////////////////////////
   /// \name Methods to create an undistorter for this camera.
   /// @{
 
@@ -236,8 +219,6 @@
   /// @}
 
   //////////////////////////////////////////////////////////////
-=======
->>>>>>> 42e3b86d
   /// \name Methods to access intrinsics.
   /// @{
 
