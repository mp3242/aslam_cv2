--- conflicted
+++ resolved
@@ -16,7 +16,7 @@
 
 void fillObservations(
     size_t n_observations,
-    const aslam::Transformation& T_B_C,
+    const aslam::Transformation& T_I_C,
     Eigen::Matrix3Xd* C_bearing_vectors,
     aslam::Aligned<std::vector, aslam::Transformation>::type* T_G_I) {
   CHECK_NOTNULL(C_bearing_vectors);
@@ -34,20 +34,20 @@
     aslam::Transformation T_G_I_current(test_pos, Eigen::Quaterniond::Identity());
     T_G_I->push_back(T_G_I_current);
 
-    aslam::Transformation T_C_W = (T_G_I_current * T_B_C).inverted();
-    C_bearing_vectors->block<3, 1>(0, i) = T_C_W.transform(kGPoint);
+    aslam::Transformation T_C_G = (T_G_I_current * T_I_C).inverted();
+    C_bearing_vectors->block<3, 1>(0, i) = T_C_G.transform(kGPoint);
   }
 }
 
 void fillObservations(
     size_t n_observations,
-    const aslam::Transformation& T_B_C,
+    const aslam::Transformation& T_I_C,
     aslam::Aligned<std::vector, Eigen::Vector2d>::type* measurements,
     aslam::Aligned<std::vector, aslam::Transformation>::type* T_G_I) {
   CHECK_NOTNULL(measurements);
   CHECK_NOTNULL(T_G_I);
   Eigen::Matrix3Xd C_bearing_vectors;
-  fillObservations(n_observations, T_B_C, &C_bearing_vectors, T_G_I);
+  fillObservations(n_observations, T_I_C, &C_bearing_vectors, T_G_I);
   measurements->resize(C_bearing_vectors.cols());
   for (int i = 0; i < C_bearing_vectors.cols(); ++i) {
     (*measurements)[i] = C_bearing_vectors.block<2, 1>(0, i) / C_bearing_vectors(2, i);
@@ -58,12 +58,12 @@
 class TriangulationFixture : public testing::Test {
  protected:
   virtual void SetUp() {
-    T_B_C_.setIdentity();
+    T_I_C_.setIdentity();
   }
 
   void fillMeasurements(
       size_t n_observations) {
-    fillObservations(n_observations, T_B_C_, &measurements_, &T_G_I_);
+    fillObservations(n_observations, T_I_C_, &measurements_, &T_G_I_);
   }
 
   aslam::TriangulationResult triangulate(Eigen::Vector3d* result) const;
@@ -73,15 +73,15 @@
     T_G_I_.resize(n);
   }
 
-  void setLandmark(const Eigen::Vector3d& p_W) {
-    p_W_ = p_W;
+  void setLandmark(const Eigen::Vector3d& p_G) {
+    p_G_ = p_G;
   }
 
   void inferMeasurements(double angle_noise = 0.) {
     for (size_t i = 0; i < T_G_I_.size(); ++i) {
       // Ignoring IMU to camera transformation (set to identity in SetUp()).
       C_bearing_measurements_.block<3, 1>(0, i) =
-          T_G_I_[i].inverted().transform(p_W_);
+          T_G_I_[i].inverted().transform(p_G_);
       if (angle_noise > 0.) {
         aslam::Transformation perturbation;
         perturbation.setRandom(0., angle_noise);
@@ -95,27 +95,21 @@
   void setMeasurements(const Eigen::Matrix3Xd& measurements);
 
   void expectSuccess() {
-<<<<<<< HEAD
-    Eigen::Vector3d p_W_estimate;
-    EXPECT_TRUE(triangulate(&p_W_estimate).wasTriangulationSuccessful());
-    EXPECT_TRUE(EIGEN_MATRIX_NEAR(p_W_, p_W_estimate, kDoubleTolerance));
-=======
-    Eigen::Vector3d p_W_L_estimate;
-    ASSERT_TRUE(triangulate(&p_W_L_estimate).wasTriangulationSuccessful());
-    EXPECT_TRUE(EIGEN_MATRIX_NEAR(p_W_L_, p_W_L_estimate, kDoubleTolerance));
->>>>>>> ce38453f
+    Eigen::Vector3d p_G_estimate;
+    EXPECT_TRUE(triangulate(&p_G_estimate).wasTriangulationSuccessful());
+    EXPECT_TRUE(EIGEN_MATRIX_NEAR(p_G_, p_G_estimate, kDoubleTolerance));
   }
 
   void expectFailue() {
-    Eigen::Vector3d p_W_estimate;
-    EXPECT_FALSE(triangulate(&p_W_estimate).wasTriangulationSuccessful());
+    Eigen::Vector3d p_G_estimate;
+    EXPECT_FALSE(triangulate(&p_G_estimate).wasTriangulationSuccessful());
   }
 
-  aslam::Transformation T_B_C_;
+  aslam::Transformation T_I_C_;
   MeasurementsType measurements_;
   Eigen::Matrix3Xd C_bearing_measurements_;
   aslam::Aligned<std::vector, aslam::Transformation>::type T_G_I_;
-  Eigen::Vector3d p_W_;
+  Eigen::Vector3d p_G_;
 
  public:
   EIGEN_MAKE_ALIGNED_OPERATOR_NEW
@@ -124,7 +118,7 @@
 template<>
 aslam::TriangulationResult TriangulationFixture<Vector2dList>::triangulate(
     Eigen::Vector3d* result) const {
-  return aslam::linearTriangulateFromNViews(measurements_, T_G_I_, T_B_C_, result);
+  return aslam::linearTriangulateFromNViews(measurements_, T_G_I_, T_I_C_, result);
 }
 
 template<>
@@ -134,8 +128,8 @@
       p_G_C(3, measurements_.cols());
   for (int i = 0; i < measurements_.cols(); ++i) {
     G_measurements.block<3, 1>(0, i) = T_G_I_[i].getRotationMatrix() *
-        T_B_C_.getRotationMatrix() * measurements_.block<3, 1>(0, i);
-    p_G_C.block<3, 1>(0, i) = T_G_I_[i] * T_B_C_.getPosition();
+        T_I_C_.getRotationMatrix() * measurements_.block<3, 1>(0, i);
+    p_G_C.block<3, 1>(0, i) = T_G_I_[i] * T_I_C_.getPosition();
   }
   return aslam::linearTriangulateFromNViews(G_measurements, p_G_C, result);
 }
