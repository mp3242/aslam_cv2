#ifndef VISUAL_PROCESSOR_H
#define VISUAL_PROCESSOR_H

#include <memory>

<<<<<<< HEAD
#include <aslam/cameras/camera.h>
#include <aslam/common/macros.h>
#include <aslam/pipeline/undistorter.h>
=======
#include <opencv2/core/core.hpp>
>>>>>>> 8e50c0cf

#include <aslam/cameras/camera.h>
#include <aslam/common/macros.h>
#include <aslam/pipeline/undistorter.h>
#include <aslam/frames/visual-frame.h>

namespace aslam {

<<<<<<< HEAD
class VisualFrame;

=======
>>>>>>> 8e50c0cf
/// \class VisualPipeline
/// \brief An interface for processors that turn images into VisualFrames
///
/// This is the abstract interface for visual processors that turn raw images
/// into VisualFrame data. The underlying pipeline may include undistortion
/// or rectification, image contrast enhancement, feature detection and
/// descriptor computation, or other operations.
///
/// The class has two Camera calibration structs that represent the
/// extrinsic calibration of the camera.
/// The "input" calibration (getInputCamera()) represents the calibration of
/// raw camera, before any image processing, resizing, or undistortion
/// has taken place. The "output" calibration (getOutputCamera())
/// represents the calibration parameters of the images and keypoints that get
/// set in the VisualFrame struct. These are the camera parameters after
/// image processing, resizing, undistortion, etc.
class VisualPipeline {
public:
  ASLAM_POINTER_TYPEDEFS(VisualPipeline);
  ASLAM_DISALLOW_EVIL_CONSTRUCTORS(VisualPipeline);

<<<<<<< HEAD
  VisualPipeline() : copy_images_(false) {}
=======
  VisualPipeline() {};
>>>>>>> 8e50c0cf

  /// \brief Construct a visual pipeline from the input and output cameras
  ///
  /// \param[in] input_camera  The intrinsics associated with the raw image.
  /// \param[in] output_camera The intrinsics associated with the keypoints.
  /// \param[in] copy_images    Should we copy the image before storing it in the frame?
  VisualPipeline(Camera::Ptr input_camera, Camera::Ptr output_camera, bool copy_images);

  /// \brief Construct a visual pipeline from the input and output cameras
  ///
  /// \param[in] preprocessing Preprocessing to apply to the image before sending to the pipeline.
  /// \param[in] copy_images    Should we copy the image before storing it in the frame?
<<<<<<< HEAD
  VisualPipeline(std::unique_ptr<Undistorter>& preprocessing, bool copy_images);
=======
  VisualPipeline(Undistorter::Ptr preprocessing, bool copy_images);

>>>>>>> 8e50c0cf
  virtual ~VisualPipeline();

  /// \brief Add an image to the visual processor.
  ///
  /// This function is called by a user when an image is received.
  /// The processor then processes the images and constructs a VisualFrame.
  /// This method constructs a basic frame and passes it on to processFrame().
  ///
  /// \param[in] image          The image data.
  /// \param[in] system_stamp   The host time in integer nanoseconds since epoch.
  /// \param[in] hardware_stamp The camera's hardware timestamp. Can be set to "invalid".
  /// \returns                  The visual frame built from the image data.
  VisualFrame::Ptr processImage(const cv::Mat& image, int64_t system_stamp,
                                int64_t hardware_stamp) const;

  /// \brief Get the input camera that corresponds to the image
  ///        passed in to processImage().
  ///
  /// Because this processor may do things like image undistortion or
  /// rectification, the input and output camera may not be the same.
<<<<<<< HEAD
  virtual std::shared_ptr<const Camera> getInputCamera() const { return input_camera_; }
=======
  const Camera& getInputCamera() const { CHECK(input_camera_); return *input_camera_; }
>>>>>>> 8e50c0cf

  /// \brief Get the output camera that corresponds to the VisualFrame
  ///        data that comes out.
  ///
  /// Because this pipeline may do things like image undistortion or
  /// rectification, the input and output camera may not be the same.
<<<<<<< HEAD
  virtual std::shared_ptr<const Camera> getOutputCamera() const { return output_camera_; }
=======
  const Camera& getOutputCamera() const { CHECK(output_camera_); return *output_camera_; }

  /// \brief Get a shared pointer to the input camera that corresponds to the image
  ///        passed in to processImage().
  ///
  /// Because this processor may do things like image undistortion or
  /// rectification, the input and output camera may not be the same.
  Camera::ConstPtr getInputCameraShared() const { return input_camera_; }

  /// \brief Get a shared pointer to the output camera that corresponds to the VisualFrame
  ///        data that comes out.
  ///
  /// Because this pipeline may do things like image undistortion or
  /// rectification, the input and output camera may not be the same.
  Camera::ConstPtr getOutputCameraShared() const { return output_camera_; }
>>>>>>> 8e50c0cf

protected:
  /// \brief Process the frame and fill the results into the frame variable.
  ///
  /// This function can be used to chain together pipelines that do different things.
  /// The top level function will already fill in the timestamps and the output camera.
  /// \param[in]     image The image data.
  /// \param[in/out] frame The visual frame. This will be constructed before calling.
  virtual void processFrameImpl(const cv::Mat& image,
                                VisualFrame* frame) const = 0;

  /// \brief Preprocessing for the image. Can be null.
  std::unique_ptr<Undistorter> preprocessing_;
  /// \brief The intrinsics of the raw image.
  std::shared_ptr<const Camera> input_camera_;
  /// \brief The intrinsics of the raw image.
  std::shared_ptr<const Camera> output_camera_;
  /// \brief Should we copy the image before storing it in the frame?
  bool copy_images_;
};
}  // namespace aslam

#endif // VISUAL_PROCESSOR_H<|MERGE_RESOLUTION|>--- conflicted
+++ resolved
@@ -3,13 +3,7 @@
 
 #include <memory>
 
-<<<<<<< HEAD
-#include <aslam/cameras/camera.h>
-#include <aslam/common/macros.h>
-#include <aslam/pipeline/undistorter.h>
-=======
 #include <opencv2/core/core.hpp>
->>>>>>> 8e50c0cf
 
 #include <aslam/cameras/camera.h>
 #include <aslam/common/macros.h>
@@ -17,12 +11,6 @@
 #include <aslam/frames/visual-frame.h>
 
 namespace aslam {
-
-<<<<<<< HEAD
-class VisualFrame;
-
-=======
->>>>>>> 8e50c0cf
 /// \class VisualPipeline
 /// \brief An interface for processors that turn images into VisualFrames
 ///
@@ -44,12 +32,10 @@
   ASLAM_POINTER_TYPEDEFS(VisualPipeline);
   ASLAM_DISALLOW_EVIL_CONSTRUCTORS(VisualPipeline);
 
-<<<<<<< HEAD
-  VisualPipeline() : copy_images_(false) {}
-=======
-  VisualPipeline() {};
->>>>>>> 8e50c0cf
+protected:
+  VisualPipeline() : copy_images_(false) {};
 
+public:
   /// \brief Construct a visual pipeline from the input and output cameras
   ///
   /// \param[in] input_camera  The intrinsics associated with the raw image.
@@ -61,13 +47,9 @@
   ///
   /// \param[in] preprocessing Preprocessing to apply to the image before sending to the pipeline.
   /// \param[in] copy_images    Should we copy the image before storing it in the frame?
-<<<<<<< HEAD
   VisualPipeline(std::unique_ptr<Undistorter>& preprocessing, bool copy_images);
-=======
-  VisualPipeline(Undistorter::Ptr preprocessing, bool copy_images);
 
->>>>>>> 8e50c0cf
-  virtual ~VisualPipeline();
+  virtual ~VisualPipeline() {};
 
   /// \brief Add an image to the visual processor.
   ///
@@ -87,20 +69,13 @@
   ///
   /// Because this processor may do things like image undistortion or
   /// rectification, the input and output camera may not be the same.
-<<<<<<< HEAD
-  virtual std::shared_ptr<const Camera> getInputCamera() const { return input_camera_; }
-=======
   const Camera& getInputCamera() const { CHECK(input_camera_); return *input_camera_; }
->>>>>>> 8e50c0cf
 
   /// \brief Get the output camera that corresponds to the VisualFrame
   ///        data that comes out.
   ///
   /// Because this pipeline may do things like image undistortion or
   /// rectification, the input and output camera may not be the same.
-<<<<<<< HEAD
-  virtual std::shared_ptr<const Camera> getOutputCamera() const { return output_camera_; }
-=======
   const Camera& getOutputCamera() const { CHECK(output_camera_); return *output_camera_; }
 
   /// \brief Get a shared pointer to the input camera that corresponds to the image
@@ -116,7 +91,6 @@
   /// Because this pipeline may do things like image undistortion or
   /// rectification, the input and output camera may not be the same.
   Camera::ConstPtr getOutputCameraShared() const { return output_camera_; }
->>>>>>> 8e50c0cf
 
 protected:
   /// \brief Process the frame and fill the results into the frame variable.
