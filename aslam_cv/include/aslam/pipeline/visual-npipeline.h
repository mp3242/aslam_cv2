#ifndef VISUAL_NPIPELINE_H_
#define VISUAL_NPIPELINE_H_

#include <memory>
#include <map>
#include <mutex>
#include <vector>

#include <opencv2/core/core.hpp>

#include <aslam/common/macros.h>
#include <aslam/cameras/ncamera.h>
#include <aslam/common/thread-pool.h>
#include <aslam/frames/visual-frame.h>
#include <aslam/frames/visual-nframe.h>
#include <aslam/pipeline/visual-pipeline.h>

namespace aslam {

/// \class VisualNPipeline
/// \brief An interface for pipelines that turn images into VisualNFrames
///
/// This is the abstract interface for visual pipelines that turn raw images
/// into VisualNFrame data. The underlying pipeline may include undistortion
/// or rectification, image contrast enhancement, feature detection and
/// descriptor computation, or other operations.
///
/// The class has two NCameras calibration structs that represent the
/// intrinsic and extrinsic calibration of the camera system.
/// The "input" calibration (getInputNCameras()) represents the calibration of
/// raw camera system, before any image processing, resizing, or undistortion
/// has taken place. The "output" calibration (getOutputNCameras())
/// represents the calibration parameters of the images and keypoints that get
/// set in the VisualNFrames struct. These are the camera parameters after
/// image processing, resizing, undistortion, etc.
///
/// The class should synchronize images with nearby timestamps and handle
/// out-of-order images. When all frames of a VisualNFrame are complete,
/// they are added to a list of output frames in the order that they are
/// completed. This list should be sorted by time (oldest first) and the number
/// of elements can be queried by numVisualNFramesComplete(). The getNext()
/// function retrieves the oldest complete VisualNFrames and leaves the remaining.
/// The getLatestAndClear() function gets the newest VisualNFrames and discards
/// anything older.
class VisualNPipeline {
 public:
  ASLAM_POINTER_TYPEDEFS(VisualNPipeline);
  ASLAM_DISALLOW_EVIL_CONSTRUCTORS(VisualNPipeline);

  /// \brief Initialize a working pipeline.
  ///
  /// \param[in] num_threads            The number of processing threads.
  /// \param[in] pipelines              The ordered image pipelines, one pipeline
  ///                                   per camera in the same order as they are
  ///                                   indexed in the camera system.
  /// \param[in] input_camera_system    The camera system of the raw images.
  /// \param[in] output_camera_system   The camera system of the processed images.
  /// \param[in] timestamp_tolerance_ns How close should two image timestamps be
  ///                                   for us to consider them part of the same
  ///                                   synchronized frame?
  VisualNPipeline(unsigned num_threads,
<<<<<<< HEAD
                  const std::vector<std::shared_ptr<VisualPipeline>>& pipelines,
                  const std::shared_ptr<NCamera>& input_camera_system,
                  const std::shared_ptr<NCamera>& output_camera_system,
=======
                  const std::vector<VisualPipeline::Ptr>& pipelines,
                  NCamera::Ptr input_cameras,
                  NCamera::Ptr output_cameras,
>>>>>>> 42e3b86d
                  int64_t timestamp_tolerance_ns);

  ~VisualNPipeline();

  /// \brief Add an image to the visual pipeline
  ///
  /// This function is called by a user when an image is received.
  /// The pipeline then processes the images and constructs VisualNFrames
  /// call numVisualNFramesComplete() to find out how many VisualNFrames are
  /// completed.
  ///
  /// \param[in] camera_index The index of the camera that this image corresponds to
  /// \param[in] image the image data
  /// \param[in] system_stamp the host time in integer nanoseconds since epoch
  /// \param[in] hardware_stamp the camera's hardware timestamp. Can be set to "invalid".
  void processImage(size_t camera_index, const cv::Mat& image, int64_t system_stamp,
                    int64_t hardware_stamp);


  /// \brief How many completed VisualNFrames are waiting to be retrieved?
  size_t getNumFramesComplete() const;

  /// \brief Get the number of frames being processed
  size_t getNumFramesProcessing() const;

  /// \brief  Get the next available set of processed frames
  ///
  /// This may not be the latest data, it is simply the next in a FIFO queue.
  /// If there are no VisualNFrames waiting, this returns a NULL pointer.
  std::shared_ptr<VisualNFrame> getNext();

  /// \brief Get the latest available data and clear anything older.
  ///
  /// If there are no VisualNFrames waiting, this returns a NULL pointer.
  std::shared_ptr<VisualNFrame> getLatestAndClear();

  /// \brief Get the input camera system that corresponds to the images
  ///        passed in to processImage().
  ///
  /// Because this pipeline may do things like image undistortion or
  /// rectification, the input and output camera systems may not be the same.
  std::shared_ptr<const NCamera> getInputNCameras() const;

  /// \brief Get the output camera system that corresponds to the VisualNFrame
  ///        data that comes out.
  ///
  /// Because this pipeline may do things like image undistortion or
  /// rectification, the input and output camera systems may not be the same.
  std::shared_ptr<const NCamera> getOutputNCameras() const;

  /// \brief Blocks until all waiting frames are processed.
  void waitForAllWorkToComplete() const;

 private:
  /// \brief A local function to be passed to the thread pool.
  ///
  /// \param[in] camera_index The index of the camera that this image corresponds to.
  /// \param[in] image The image data.
  /// \param[in] system_stamp The host time in integer nanoseconds since epoch.
  /// \param[in] hardware_stamp The camera's hardware timestamp. Can be set to "invalid".
  void work(size_t camera_index, const cv::Mat& image, int64_t system_stamp, int64_t hardware_stamp);

  /// \brief One visual pipeline for each camera.
  std::vector<std::shared_ptr<VisualPipeline>> pipelines_;

  /// \brief A mutex to protect the processing and completed queues.
  mutable std::mutex mutex_;

  /// \brief The frames that are in progress.
  std::map<int64_t, std::shared_ptr<VisualNFrame>> processing_;

  /// \brief The output queue of completed frames.
  std::map<int64_t, std::shared_ptr<VisualNFrame>> completed_;

  /// \brief A thread pool for processing.
  std::shared_ptr<aslam::ThreadPool> thread_pool_;

  /// \brief The camera system of the raw images.
  std::shared_ptr<NCamera> input_camera_system_;
  /// \brief The camera system of the processed images.
  std::shared_ptr<NCamera> output_camera_system_;

  /// \brief The tolerance for associating host timestamps as being captured
  ///        at the same time
  int64_t timestamp_tolerance_ns_;
};
}  // namespace aslam
#endif // VISUAL_NPIPELINE_H_<|MERGE_RESOLUTION|>--- conflicted
+++ resolved
@@ -59,15 +59,9 @@
   ///                                   for us to consider them part of the same
   ///                                   synchronized frame?
   VisualNPipeline(unsigned num_threads,
-<<<<<<< HEAD
                   const std::vector<std::shared_ptr<VisualPipeline>>& pipelines,
                   const std::shared_ptr<NCamera>& input_camera_system,
                   const std::shared_ptr<NCamera>& output_camera_system,
-=======
-                  const std::vector<VisualPipeline::Ptr>& pipelines,
-                  NCamera::Ptr input_cameras,
-                  NCamera::Ptr output_cameras,
->>>>>>> 42e3b86d
                   int64_t timestamp_tolerance_ns);
 
   ~VisualNPipeline();
