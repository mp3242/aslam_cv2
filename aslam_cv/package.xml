<?xml version="1.0"?>
<package format="2">
  <name>aslam_cv</name>
  <version>0.0.1</version>
  <description>aslam_cv</description>
  <maintainer email="paul.furgale@mavt.ethz.ch">Paul Furgale</maintainer>
  <maintainer email="simon.lynen@mavt.ethz.ch">Simon Lynen</maintainer>
  <license>BSD</license>
  <buildtool_depend>catkin</buildtool_depend>
  <buildtool_depend>catkin_simple</buildtool_depend>

  <depend>brisk</depend>
  <depend>doxygen_catkin</depend>
  <depend>eigen_catkin</depend>
  <depend>eigen_checks</depend>
  <depend>gflags_catkin</depend>
  <depend>glog_catkin</depend>
  <depend>minkindr</depend> 
  <depend>opencv2_catkin</depend>
  <depend>opengv</depend>
<<<<<<< HEAD
  <depend>sm_common</depend>
  <depend>yaml_cpp_catkin</depend>
=======
  <depend>sm_property_tree</depend>
  <depend>sm_timing</depend>
>>>>>>> 73cbb583
</package><|MERGE_RESOLUTION|>--- conflicted
+++ resolved
@@ -18,11 +18,6 @@
   <depend>minkindr</depend> 
   <depend>opencv2_catkin</depend>
   <depend>opengv</depend>
-<<<<<<< HEAD
-  <depend>sm_common</depend>
+  <depend>sm_timing</depend>
   <depend>yaml_cpp_catkin</depend>
-=======
-  <depend>sm_property_tree</depend>
-  <depend>sm_timing</depend>
->>>>>>> 73cbb583
 </package>