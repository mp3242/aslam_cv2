<?xml version="1.0"?>
<package format="2">
  <name>aslam_cv</name>
  <version>0.0.1</version>
  <description>aslam_cv</description>
  <maintainer email="paul.furgale@mavt.ethz.ch">Paul Furgale</maintainer>
  <maintainer email="simon.lynen@mavt.ethz.ch">Simon Lynen</maintainer>
  <license>BSD</license>
  <buildtool_depend>catkin</buildtool_depend>
  <buildtool_depend>catkin_simple</buildtool_depend>

  <depend>eigen_catkin</depend>
  <depend>gflags_catkin</depend>
  <depend>glog_catkin</depend>
  <depend>opencv2_catkin</depend>
  <depend>sm_property_tree</depend>
  <depend>minkindr</depend> 
  <depend>doxygen_catkin</depend>
<<<<<<< HEAD
  <depend>opengv</depend>
=======
  <depend>brisk</depend>

>>>>>>> 363823b6
</package><|MERGE_RESOLUTION|>--- conflicted
+++ resolved
@@ -16,10 +16,7 @@
   <depend>sm_property_tree</depend>
   <depend>minkindr</depend> 
   <depend>doxygen_catkin</depend>
-<<<<<<< HEAD
   <depend>opengv</depend>
-=======
   <depend>brisk</depend>
 
->>>>>>> 363823b6
 </package>