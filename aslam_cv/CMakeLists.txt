cmake_minimum_required(VERSION 2.8.3)
project(aslam_cv)

find_package(catkin_simple REQUIRED)
catkin_simple(ALL_DEPS_REQUIRED)

cs_add_library(${PROJECT_NAME} 
                               src/camera-pinhole.cc
                               src/camera-unified-projection.cc
                               src/camera.cc
                               src/channel-serialization.cc
                               src/distortion-equidistant.cc
                               src/distortion-fisheye.cc
                               src/distortion-radtan.cc
                               src/distortion.cc
                               src/ncamera.cc
                               src/thread-pool.cc
                               src/undistorter-mapped.cc
                               src/undistorter.cc
                               src/visual-frame.cc
                               src/visual-nframe.cc
                               src/visual-npipeline.cc
                               src/visual-pipeline-brisk.cc
<<<<<<< HEAD
                               src/visual-pipeline-null.cc
                               src/visual-pipeline.cc
=======
                               src/undistorter.cc
                               src/undistorter-mapped.cc
                               src/feature-tracker.cc
                               src/feature-tracker-gyro.cc
                               src/statistics.cc
>>>>>>> 6742e4dd
)

add_doxygen(NOT_AUTOMATIC)

add_definitions(-std=c++11)
if(APPLE)
  add_definitions(-DGTEST_HAS_TR1_TUPLE=0)
endif()
SET(CMAKE_SHARED_LIBRARY_LINK_CXX_FLAGS "${CMAKE_SHARED_LIBRARY_LINK_CXX_FLAGS} -lpthread")

catkin_add_gtest(${PROJECT_NAME}_tests 
    test/entry-point.cc
    test/test-cameras.cc
    test/test-channel-serialization.cc
    test/test-channels.cc
    test/test-distortions.cc  
    test/test-matcher.cc
    test/test-thread-pool.cc
    test/test-visual-frame.cc
    test/test-visual-npipeline.cc
<<<<<<< HEAD
=======
    test/entry-point.cc
    test/test-undistorters.cc
>>>>>>> 6742e4dd
    )
target_link_libraries(${PROJECT_NAME}_tests ${PROJECT_NAME})

cs_install()
cs_export()
<|MERGE_RESOLUTION|>--- conflicted
+++ resolved
@@ -4,33 +4,27 @@
 find_package(catkin_simple REQUIRED)
 catkin_simple(ALL_DEPS_REQUIRED)
 
-cs_add_library(${PROJECT_NAME} 
+cs_add_library(${PROJECT_NAME} src/camera.cc
                                src/camera-pinhole.cc
                                src/camera-unified-projection.cc
-                               src/camera.cc
-                               src/channel-serialization.cc
-                               src/distortion-equidistant.cc
+                               src/distortion.cc
                                src/distortion-fisheye.cc
                                src/distortion-radtan.cc
-                               src/distortion.cc
+                               src/distortion-equidistant.cc
                                src/ncamera.cc
-                               src/thread-pool.cc
-                               src/undistorter-mapped.cc
-                               src/undistorter.cc
+                               src/channel-serialization.cc
                                src/visual-frame.cc
                                src/visual-nframe.cc
+                               src/thread-pool.cc
+                               src/visual-pipeline.cc
                                src/visual-npipeline.cc
+                               src/visual-pipeline-null.cc
                                src/visual-pipeline-brisk.cc
-<<<<<<< HEAD
-                               src/visual-pipeline-null.cc
-                               src/visual-pipeline.cc
-=======
                                src/undistorter.cc
                                src/undistorter-mapped.cc
                                src/feature-tracker.cc
                                src/feature-tracker-gyro.cc
                                src/statistics.cc
->>>>>>> 6742e4dd
 )
 
 add_doxygen(NOT_AUTOMATIC)
@@ -42,7 +36,6 @@
 SET(CMAKE_SHARED_LIBRARY_LINK_CXX_FLAGS "${CMAKE_SHARED_LIBRARY_LINK_CXX_FLAGS} -lpthread")
 
 catkin_add_gtest(${PROJECT_NAME}_tests 
-    test/entry-point.cc
     test/test-cameras.cc
     test/test-channel-serialization.cc
     test/test-channels.cc
@@ -51,11 +44,8 @@
     test/test-thread-pool.cc
     test/test-visual-frame.cc
     test/test-visual-npipeline.cc
-<<<<<<< HEAD
-=======
     test/entry-point.cc
     test/test-undistorters.cc
->>>>>>> 6742e4dd
     )
 target_link_libraries(${PROJECT_NAME}_tests ${PROJECT_NAME})
 
