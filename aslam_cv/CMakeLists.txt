cmake_minimum_required(VERSION 2.8.3)
project(aslam_cv)

find_package(catkin_simple REQUIRED)
catkin_simple(ALL_DEPS_REQUIRED)

#############
# LIBRARIES #
#############
cs_add_library(${PROJECT_NAME} 
                               src/camera.cc
                               src/camera-factory.cc
                               src/camera-pinhole.cc
                               src/camera-unified-projection.cc
                               src/channel-serialization.cc
                               src/distortion.cc
                               src/distortion-equidistant.cc
                               src/distortion-fisheye.cc
                               src/distortion-radtan.cc
                               src/feature-tracker-gyro.cc
                               src/feature-tracker.cc
                               src/matching-problem-frame-to-frame.cc
                               src/ncamera.cc
                               src/statistics.cc
                               src/thread-pool.cc
<<<<<<< HEAD
                               src/track-manager.cc
=======
                               src/triangulation.cc
>>>>>>> 030b3175
                               src/undistorter.cc
                               src/undistorter-mapped.cc
                               src/visual-frame.cc
                               src/visual-nframe.cc
                               src/visual-npipeline.cc
                               src/visual-pipeline-brisk.cc
                               src/visual-pipeline-null.cc
                               src/visual-pipeline.cc
)

add_doxygen(NOT_AUTOMATIC)

add_definitions(-std=c++11)
if(APPLE)
  add_definitions(-DGTEST_HAS_TR1_TUPLE=0)
endif()
SET(CMAKE_SHARED_LIBRARY_LINK_CXX_FLAGS "${CMAKE_SHARED_LIBRARY_LINK_CXX_FLAGS} -lpthread")

##########
# GTESTS #
##########
catkin_add_gtest(test_cameras
    test/test-cameras.cc
)
target_link_libraries(test_cameras ${PROJECT_NAME}) 

catkin_add_gtest(test_channel-serialization
    test/test-channel-serialization.cc
)
target_link_libraries(test_channel-serialization ${PROJECT_NAME}) 

catkin_add_gtest(test_channels
    test/test-channels.cc
)
target_link_libraries(test_channels ${PROJECT_NAME}) 

catkin_add_gtest(test_distortions
    test/test-distortions.cc
)
target_link_libraries(test_distortions ${PROJECT_NAME}) 

catkin_add_gtest(test_matcher
    test/test-matcher.cc
)
target_link_libraries(test_matcher ${PROJECT_NAME}) 

catkin_add_gtest(test_matcher_non_exclusive
    test/test-matcher-non-exclusive.cc
)
target_link_libraries(test_matcher_non_exclusive ${PROJECT_NAME}) 

catkin_add_gtest(test_track_manager
    test/test-track-manager.cc
)
target_link_libraries(test_track_manager ${PROJECT_NAME})

catkin_add_gtest(test_triangulation
    test/test-triangulation.cc
)
target_link_libraries(test_triangulation ${PROJECT_NAME}) 

catkin_add_gtest(test_thread-pool
    test/test-thread-pool.cc
)
target_link_libraries(test_thread-pool ${PROJECT_NAME}) 

catkin_add_gtest(test_time
    test/test-time.cc
)
target_link_libraries(test_time ${PROJECT_NAME}) 

catkin_add_gtest(test_undistorters
    test/test-undistorters.cc
)
target_link_libraries(test_undistorters ${PROJECT_NAME}) 

catkin_add_gtest(test_visual-frame
    test/test-visual-frame.cc
)
target_link_libraries(test_visual-frame ${PROJECT_NAME}) 

catkin_add_gtest(test_visual-nframe
    test/test-visual-nframe.cc
)
target_link_libraries(test_visual-nframe ${PROJECT_NAME}) 

catkin_add_gtest(test_visual-npipeline
    test/test-visual-npipeline.cc
)
target_link_libraries(test_visual-npipeline ${PROJECT_NAME}) 

##########
# EXPORT #
##########
cs_install()
cs_export()<|MERGE_RESOLUTION|>--- conflicted
+++ resolved
@@ -23,11 +23,8 @@
                                src/ncamera.cc
                                src/statistics.cc
                                src/thread-pool.cc
-<<<<<<< HEAD
                                src/track-manager.cc
-=======
                                src/triangulation.cc
->>>>>>> 030b3175
                                src/undistorter.cc
                                src/undistorter-mapped.cc
                                src/visual-frame.cc
