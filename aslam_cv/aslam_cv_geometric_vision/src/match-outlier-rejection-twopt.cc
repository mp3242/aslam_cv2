#include <memory>
#include <vector>

#include <aslam/common/pose-types.h>
#include <aslam/frames/visual-frame.h>
#include <aslam/matcher/match-helpers.h>
#include <opengv/relative_pose/CentralRelativeAdapter.hpp>
#include <opengv/relative_pose/methods.hpp>
#include <opengv/sac/Ransac.hpp>
#include <opengv/sac_problems/relative_pose/TranslationOnlySacProblem.hpp>
#include <opengv/sac_problems/relative_pose/RotationOnlySacProblem.hpp>

namespace aslam {
namespace geometric_vision {

<<<<<<< HEAD
bool rejectOutlierFeatureMatchesTranslationRotationSAC(
    const aslam::VisualFrame& frame_kp1, const aslam::VisualFrame& frame_k,
    const aslam::Quaternion& q_Ckp1_Ck,
    const aslam::MatchesWithScore& matches_kp1_k, bool fix_random_seed,
    double ransac_threshold, size_t ransac_max_iterations,
    aslam::MatchesWithScore* inlier_matches_kp1_k,
    aslam::MatchesWithScore* outlier_matches_kp1_k) {
=======
bool rejectOutlierKeypointMatchesTwopt(
    const aslam::VisualFrame& frame_kp1, const aslam::VisualFrame& frame_k,
    const aslam::Quaternion& q_Ckp1_Ck,
    const aslam::FrameToFrameMatchesWithScore& matches_kp1_k,
    bool fix_random_seed, double ransac_threshold, size_t ransac_max_iterations,
    aslam::FrameToFrameMatchesWithScore* inlier_matches_kp1_k,
    aslam::FrameToFrameMatchesWithScore* outlier_matches_kp1_k) {
>>>>>>> 2f0f61a8
  CHECK_GT(ransac_threshold, 0.0);
  CHECK_GT(ransac_max_iterations, 0u);
  inlier_matches_kp1_k->clear();
  outlier_matches_kp1_k->clear();

  // Handle the case with too few matches to distinguish between out-/inliers.
  static constexpr size_t kMinKeypointCorrespondences = 6u;
  if (matches_kp1_k.size() < kMinKeypointCorrespondences) {
    VLOG(1) << "Too few matches to run RANSAC.";
    *outlier_matches_kp1_k =  matches_kp1_k;
    return false;
  }

  opengv::bearingVectors_t bearing_vectors_kp1;
  opengv::bearingVectors_t bearing_vectors_k;

  aslam::FrameToFrameMatches matches_without_score_kp1_k;
  aslam::convertMatchesWithScoreToMatches<aslam::FrameToFrameMatchWithScore,
                                          aslam::FrameToFrameMatch>(
                                              matches_kp1_k, &matches_without_score_kp1_k);
  aslam::getBearingVectorsFromMatches(frame_kp1, frame_k, matches_without_score_kp1_k,
                                      &bearing_vectors_kp1, &bearing_vectors_k);
  using opengv::relative_pose::CentralRelativeAdapter;
  CentralRelativeAdapter adapter(bearing_vectors_kp1, bearing_vectors_k,
                                 q_Ckp1_Ck.getRotationMatrix());

  typedef opengv::sac_problems::relative_pose::RotationOnlySacProblem
      RotationOnlySacProblem;
  boost::shared_ptr<RotationOnlySacProblem> rotation_sac_problem(
      new RotationOnlySacProblem(adapter, !fix_random_seed));

  opengv::sac::Ransac<RotationOnlySacProblem> rotation_ransac;
  rotation_ransac.sac_model_ = rotation_sac_problem;
  rotation_ransac.threshold_ = ransac_threshold;
  rotation_ransac.max_iterations_ = ransac_max_iterations;
  rotation_ransac.computeModel();

  typedef opengv::sac_problems::relative_pose::TranslationOnlySacProblem
      TranslationOnlySacProblem;
  boost::shared_ptr<TranslationOnlySacProblem> translation_sac_problem(
      new TranslationOnlySacProblem(
          adapter, !fix_random_seed));
  opengv::sac::Ransac<TranslationOnlySacProblem> translation_ransac;
  translation_ransac.sac_model_ = translation_sac_problem;
  translation_ransac.threshold_ = ransac_threshold;
  translation_ransac.max_iterations_ = ransac_max_iterations;
  translation_ransac.computeModel();

  // Take the union of both inlier sets as final inlier set.
  // This is done because translation only ransac erroneously discards many
  // matches in the center of the image as outliers but it is reliable
  // closer to the boundary of the image. On the contrary, rotation only
  // ransac erroneously discards many matches close to the border of the image
  // but it correctly classifies matches in the center of the image.
  std::unordered_set<int> inlier_indices(
      rotation_ransac.inliers_.begin(), rotation_ransac.inliers_.end());
  inlier_indices.insert(translation_ransac.inliers_.begin(), translation_ransac.inliers_.end());

  if (inlier_indices.size() < kMinKeypointCorrespondences) {
    VLOG(1) << "Too few inliers to reliably classify outlier matches.";
    *outlier_matches_kp1_k =  matches_kp1_k;
    return false;
  }

  // Remove the outliers from the matches list.
  int match_index = 0;
<<<<<<< HEAD
  for (const aslam::MatchWithScore& match : matches_kp1_k) {
    if (inlier_indices.count(match_index)) {
=======
  for (const aslam::FrameToFrameMatchWithScore& match : matches_kp1_k) {
    if (inlier_indicies.count(match_index)) {
>>>>>>> 2f0f61a8
      inlier_matches_kp1_k->emplace_back(match);
    } else {
      outlier_matches_kp1_k->emplace_back(match);
    }
    ++match_index;
  }
  CHECK_EQ(inlier_matches_kp1_k->size() + outlier_matches_kp1_k->size(), matches_kp1_k.size());
  return true;
}

}  // namespace gv
}  // namespace aslam<|MERGE_RESOLUTION|>--- conflicted
+++ resolved
@@ -13,23 +13,13 @@
 namespace aslam {
 namespace geometric_vision {
 
-<<<<<<< HEAD
 bool rejectOutlierFeatureMatchesTranslationRotationSAC(
     const aslam::VisualFrame& frame_kp1, const aslam::VisualFrame& frame_k,
     const aslam::Quaternion& q_Ckp1_Ck,
-    const aslam::MatchesWithScore& matches_kp1_k, bool fix_random_seed,
+    const aslam::FrameToFrameMatchesWithScore& matches_kp1_k, bool fix_random_seed,
     double ransac_threshold, size_t ransac_max_iterations,
-    aslam::MatchesWithScore* inlier_matches_kp1_k,
-    aslam::MatchesWithScore* outlier_matches_kp1_k) {
-=======
-bool rejectOutlierKeypointMatchesTwopt(
-    const aslam::VisualFrame& frame_kp1, const aslam::VisualFrame& frame_k,
-    const aslam::Quaternion& q_Ckp1_Ck,
-    const aslam::FrameToFrameMatchesWithScore& matches_kp1_k,
-    bool fix_random_seed, double ransac_threshold, size_t ransac_max_iterations,
     aslam::FrameToFrameMatchesWithScore* inlier_matches_kp1_k,
     aslam::FrameToFrameMatchesWithScore* outlier_matches_kp1_k) {
->>>>>>> 2f0f61a8
   CHECK_GT(ransac_threshold, 0.0);
   CHECK_GT(ransac_max_iterations, 0u);
   inlier_matches_kp1_k->clear();
@@ -96,13 +86,8 @@
 
   // Remove the outliers from the matches list.
   int match_index = 0;
-<<<<<<< HEAD
-  for (const aslam::MatchWithScore& match : matches_kp1_k) {
+  for (const aslam::FrameToFrameMatchWithScore& match : matches_kp1_k) {
     if (inlier_indices.count(match_index)) {
-=======
-  for (const aslam::FrameToFrameMatchWithScore& match : matches_kp1_k) {
-    if (inlier_indicies.count(match_index)) {
->>>>>>> 2f0f61a8
       inlier_matches_kp1_k->emplace_back(match);
     } else {
       outlier_matches_kp1_k->emplace_back(match);
