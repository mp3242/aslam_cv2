--- conflicted
+++ resolved
@@ -26,26 +26,15 @@
 /// @param[out] inlier_matches_kp1_k The list of inlier matches.
 /// @param[out] outlier_matches_kp1_k The list of outlier matches.
 /// @return RANSAC successful?
-<<<<<<< HEAD
 bool rejectOutlierFeatureMatchesTranslationRotationSAC(
     const aslam::VisualFrame& frame_kp1, const aslam::VisualFrame& frame_k,
     const aslam::Quaternion& q_Ckp1_Ck,
-    const aslam::MatchesWithScore& matches_kp1_k, bool fix_random_seed,
+    const aslam::FrameToFrameMatchesWithScore& matches_kp1_k, bool fix_random_seed,
     double ransac_threshold, size_t ransac_max_iterations,
-    aslam::MatchesWithScore* inlier_matches_kp1_k,
-    aslam::MatchesWithScore* outlier_matches_kp1_k);
+    aslam::FrameToFrameMatchesWithScore* inlier_matches_kp1_k,
+    aslam::FrameToFrameMatchesWithScore* outlier_matches_kp1_k);
 
 }  // namespace geometric_vision
-=======
-bool rejectOutlierKeypointMatchesTwopt(
-    const aslam::VisualFrame& frame_kp1, const aslam::VisualFrame& frame_k,
-    const aslam::Quaternion& q_Ckp1_Ck,
-    const aslam::FrameToFrameMatchesWithScore& matches_kp1_k,
-    bool fix_random_seed, double ransac_threshold, size_t ransac_max_iterations,
-    aslam::FrameToFrameMatchesWithScore* inlier_matches_kp1_k,
-    aslam::FrameToFrameMatchesWithScore* outlier_matches_kp1_k);
-}  // namespace gv
->>>>>>> 2f0f61a8
 
 }  // namespace aslam
 #endif  // ASLAM_MATCH_OUTLIER_REJECTION_TWOPT_H_